/*
 * This file is part of the storage node for the Joystream project.
 * Copyright (C) 2019 Joystream Contributors
 *
 * This program is free software: you can redistribute it and/or modify
 * it under the terms of the GNU General Public License as published by
 * the Free Software Foundation, either version 3 of the License, or
 * (at your option) any later version.
 *
 * This program is distributed in the hope that it will be useful,
 * but WITHOUT ANY WARRANTY; without even the implied warranty of
 * MERCHANTABILITY or FITNESS FOR A PARTICULAR PURPOSE.  See the
 * GNU General Public License for more details.
 *
 * You should have received a copy of the GNU General Public License
 * along with this program.  If not, see <https://www.gnu.org/licenses/>.
 */

'use strict'

const expect = require('chai').expect
const mockHttp = require('node-mocks-http')
const streamBuffers = require('stream-buffers')

const ranges = require('@joystream/storage-utils/ranges')

<<<<<<< HEAD
describe('util/ranges', function() {
  describe('parse()', function() {
    it('should parse a full range', function() {
=======
describe('util/ranges', function () {
  describe('parse()', function () {
    it('should parse a full range', function () {
>>>>>>> c24aaf05
      // Range with unit
      let range = ranges.parse('bytes=0-100')
      expect(range.unit).to.equal('bytes')
      expect(range.rangeStr).to.equal('0-100')
      expect(range.ranges[0][0]).to.equal(0)
      expect(range.ranges[0][1]).to.equal(100)

      // Range without unit
      range = ranges.parse('0-100')
      expect(range.unit).to.equal('bytes')
      expect(range.rangeStr).to.equal('0-100')
      expect(range.ranges[0][0]).to.equal(0)
      expect(range.ranges[0][1]).to.equal(100)

      // Range with custom unit
      //
      range = ranges.parse('foo=0-100')
      expect(range.unit).to.equal('foo')
      expect(range.rangeStr).to.equal('0-100')
      expect(range.ranges[0][0]).to.equal(0)
      expect(range.ranges[0][1]).to.equal(100)
    })

<<<<<<< HEAD
    it('should error out on malformed strings', function() {
=======
    it('should error out on malformed strings', function () {
>>>>>>> c24aaf05
      expect(() => ranges.parse('foo')).to.throw()
      expect(() => ranges.parse('foo=bar')).to.throw()
      expect(() => ranges.parse('foo=100')).to.throw()
      expect(() => ranges.parse('foo=100-0')).to.throw()
    })

<<<<<<< HEAD
    it('should parse a range without end', function() {
=======
    it('should parse a range without end', function () {
>>>>>>> c24aaf05
      const range = ranges.parse('0-')
      expect(range.unit).to.equal('bytes')
      expect(range.rangeStr).to.equal('0-')
      expect(range.ranges[0][0]).to.equal(0)
      expect(range.ranges[0][1]).to.be.undefined
    })

<<<<<<< HEAD
    it('should parse a range without start', function() {
=======
    it('should parse a range without start', function () {
>>>>>>> c24aaf05
      const range = ranges.parse('-100')
      expect(range.unit).to.equal('bytes')
      expect(range.rangeStr).to.equal('-100')
      expect(range.ranges[0][0]).to.be.undefined
      expect(range.ranges[0][1]).to.equal(100)
    })

<<<<<<< HEAD
    it('should parse multiple ranges', function() {
=======
    it('should parse multiple ranges', function () {
>>>>>>> c24aaf05
      const range = ranges.parse('0-10,30-40,60-80')
      expect(range.unit).to.equal('bytes')
      expect(range.rangeStr).to.equal('0-10,30-40,60-80')
      expect(range.ranges[0][0]).to.equal(0)
      expect(range.ranges[0][1]).to.equal(10)
      expect(range.ranges[1][0]).to.equal(30)
      expect(range.ranges[1][1]).to.equal(40)
      expect(range.ranges[2][0]).to.equal(60)
      expect(range.ranges[2][1]).to.equal(80)
    })

<<<<<<< HEAD
    it('should merge overlapping ranges', function() {
=======
    it('should merge overlapping ranges', function () {
>>>>>>> c24aaf05
      // Two overlapping ranges
      let range = ranges.parse('0-20,10-30')
      expect(range.unit).to.equal('bytes')
      expect(range.rangeStr).to.equal('0-20,10-30')
      expect(range.ranges).to.have.lengthOf(1)
      expect(range.ranges[0][0]).to.equal(0)
      expect(range.ranges[0][1]).to.equal(30)

      // Three overlapping ranges
      range = ranges.parse('0-15,10-25,20-30')
      expect(range.unit).to.equal('bytes')
      expect(range.rangeStr).to.equal('0-15,10-25,20-30')
      expect(range.ranges).to.have.lengthOf(1)
      expect(range.ranges[0][0]).to.equal(0)
      expect(range.ranges[0][1]).to.equal(30)

      // Three overlapping ranges, reverse order
      range = ranges.parse('20-30,10-25,0-15')
      expect(range.unit).to.equal('bytes')
      expect(range.rangeStr).to.equal('20-30,10-25,0-15')
      expect(range.ranges).to.have.lengthOf(1)
      expect(range.ranges[0][0]).to.equal(0)
      expect(range.ranges[0][1]).to.equal(30)

      // Adjacent ranges
      range = ranges.parse('0-10,11-20')
      expect(range.unit).to.equal('bytes')
      expect(range.rangeStr).to.equal('0-10,11-20')
      expect(range.ranges).to.have.lengthOf(1)
      expect(range.ranges[0][0]).to.equal(0)
      expect(range.ranges[0][1]).to.equal(20)
    })

<<<<<<< HEAD
    it('should sort ranges', function() {
=======
    it('should sort ranges', function () {
>>>>>>> c24aaf05
      const range = ranges.parse('10-30,0-5')
      expect(range.unit).to.equal('bytes')
      expect(range.rangeStr).to.equal('10-30,0-5')
      expect(range.ranges).to.have.lengthOf(2)
      expect(range.ranges[0][0]).to.equal(0)
      expect(range.ranges[0][1]).to.equal(5)
      expect(range.ranges[1][0]).to.equal(10)
      expect(range.ranges[1][1]).to.equal(30)
    })
  })

<<<<<<< HEAD
  describe('send()', function() {
    it('should send full files on request', function(done) {
=======
  describe('send()', function () {
    it('should send full files on request', function (done) {
>>>>>>> c24aaf05
      const res = mockHttp.createResponse({})
      const inStream = new streamBuffers.ReadableStreamBuffer({})

      // End-of-stream callback
      const opts = {
        name: 'test.file',
        type: 'application/test',
      }
<<<<<<< HEAD
      ranges.send(res, inStream, opts, function(err) {
=======
      ranges.send(res, inStream, opts, function (err) {
>>>>>>> c24aaf05
        expect(err).to.not.exist

        // HTTP handling
        expect(res.statusCode).to.equal(200)
        expect(res.getHeader('content-type')).to.equal('application/test')
        expect(res.getHeader('content-disposition')).to.equal('inline')

        // Data/stream handling
        expect(res._isEndCalled()).to.be.true
        expect(res._getBuffer().toString()).to.equal('Hello, world!')

        // Notify mocha that we're done.
        done()
      })

      // Simulate file stream
      inStream.emit('open')
      inStream.put('Hello, world!')
      inStream.stop()
    })

<<<<<<< HEAD
    it('should send a range spanning the entire file on request', function(done) {
=======
    it('should send a range spanning the entire file on request', function (done) {
>>>>>>> c24aaf05
      const res = mockHttp.createResponse({})
      const inStream = new streamBuffers.ReadableStreamBuffer({})

      // End-of-stream callback
      const opts = {
        name: 'test.file',
        type: 'application/test',
        ranges: {
          ranges: [[0, 12]],
        },
      }
<<<<<<< HEAD
      ranges.send(res, inStream, opts, function(err) {
=======
      ranges.send(res, inStream, opts, function (err) {
>>>>>>> c24aaf05
        expect(err).to.not.exist

        // HTTP handling
        expect(res.statusCode).to.equal(206)
        expect(res.getHeader('content-type')).to.equal('application/test')
        expect(res.getHeader('content-disposition')).to.equal('inline')
        expect(res.getHeader('content-range')).to.equal('bytes 0-12/*')
        expect(res.getHeader('content-length')).to.equal('13')

        // Data/stream handling
        expect(res._isEndCalled()).to.be.true
        expect(res._getBuffer().toString()).to.equal('Hello, world!')

        // Notify mocha that we're done.
        done()
      })

      // Simulate file stream
      inStream.emit('open')
      inStream.put('Hello, world!')
      inStream.stop()
    })

<<<<<<< HEAD
    it('should send a small range on request', function(done) {
=======
    it('should send a small range on request', function (done) {
>>>>>>> c24aaf05
      const res = mockHttp.createResponse({})
      const inStream = new streamBuffers.ReadableStreamBuffer({})

      // End-of-stream callback
      const opts = {
        name: 'test.file',
        type: 'application/test',
        ranges: {
          ranges: [[1, 11]], // Cut off first and last letter
        },
      }
<<<<<<< HEAD
      ranges.send(res, inStream, opts, function(err) {
=======
      ranges.send(res, inStream, opts, function (err) {
>>>>>>> c24aaf05
        expect(err).to.not.exist

        // HTTP handling
        expect(res.statusCode).to.equal(206)
        expect(res.getHeader('content-type')).to.equal('application/test')
        expect(res.getHeader('content-disposition')).to.equal('inline')
        expect(res.getHeader('content-range')).to.equal('bytes 1-11/*')
        expect(res.getHeader('content-length')).to.equal('11')

        // Data/stream handling
        expect(res._isEndCalled()).to.be.true
        expect(res._getBuffer().toString()).to.equal('ello, world')

        // Notify mocha that we're done.
        done()
      })

      // Simulate file stream
      inStream.emit('open')
      inStream.put('Hello, world!')
      inStream.stop()
    })

<<<<<<< HEAD
    it('should send ranges crossing buffer boundaries', function(done) {
=======
    it('should send ranges crossing buffer boundaries', function (done) {
>>>>>>> c24aaf05
      const res = mockHttp.createResponse({})
      const inStream = new streamBuffers.ReadableStreamBuffer({
        chunkSize: 3, // Setting a chunk size smaller than the range should
        // not impact the test.
      })

      // End-of-stream callback
      const opts = {
        name: 'test.file',
        type: 'application/test',
        ranges: {
          ranges: [[1, 11]], // Cut off first and last letter
        },
      }
<<<<<<< HEAD
      ranges.send(res, inStream, opts, function(err) {
=======
      ranges.send(res, inStream, opts, function (err) {
>>>>>>> c24aaf05
        expect(err).to.not.exist

        // HTTP handling
        expect(res.statusCode).to.equal(206)
        expect(res.getHeader('content-type')).to.equal('application/test')
        expect(res.getHeader('content-disposition')).to.equal('inline')
        expect(res.getHeader('content-range')).to.equal('bytes 1-11/*')
        expect(res.getHeader('content-length')).to.equal('11')

        // Data/stream handling
        expect(res._isEndCalled()).to.be.true
        expect(res._getBuffer().toString()).to.equal('ello, world')

        // Notify mocha that we're done.
        done()
      })

      // Simulate file stream
      inStream.emit('open')
      inStream.put('Hello, world!')
      inStream.stop()
    })

<<<<<<< HEAD
    it('should send multiple ranges', function(done) {
=======
    it('should send multiple ranges', function (done) {
>>>>>>> c24aaf05
      const res = mockHttp.createResponse({})
      const inStream = new streamBuffers.ReadableStreamBuffer({})

      // End-of-stream callback
      const opts = {
        name: 'test.file',
        type: 'application/test',
        ranges: {
          ranges: [
            [1, 3],
            [5, 7],
          ], // Slice two ranges out
        },
      }
<<<<<<< HEAD
      ranges.send(res, inStream, opts, function(err) {
=======
      ranges.send(res, inStream, opts, function (err) {
>>>>>>> c24aaf05
        expect(err).to.not.exist

        // HTTP handling
        expect(res.statusCode).to.equal(206)
<<<<<<< HEAD
        expect(res.getHeader('content-type')).to.satisfy(str => str.startsWith('multipart/byteranges'))
=======
        expect(res.getHeader('content-type')).to.satisfy((str) => str.startsWith('multipart/byteranges'))
>>>>>>> c24aaf05
        expect(res.getHeader('content-disposition')).to.equal('inline')

        // Data/stream handling
        expect(res._isEndCalled()).to.be.true

        // The buffer should contain both ranges, but with all the That would be
        // "ell" and ", w".
        // It's pretty elaborate having to parse the entire multipart response
        // body, so we'll restrict ourselves to finding lines within it.
        const body = res._getBuffer().toString()
        expect(body).to.contain('\r\nContent-Range: bytes 1-3/*\r\n')
        expect(body).to.contain('\r\nell\r\n')
        expect(body).to.contain('\r\nContent-Range: bytes 5-7/*\r\n')
        expect(body).to.contain('\r\n, w')

        // Notify mocha that we're done.
        done()
      })

      // Simulate file stream
      inStream.emit('open')
      inStream.put('Hello, world!')
      inStream.stop()
    })

<<<<<<< HEAD
    it('should deal with ranges without end', function(done) {
=======
    it('should deal with ranges without end', function (done) {
>>>>>>> c24aaf05
      const res = mockHttp.createResponse({})
      const inStream = new streamBuffers.ReadableStreamBuffer({})

      // End-of-stream callback
      const opts = {
        name: 'test.file',
        type: 'application/test',
        ranges: {
          ranges: [[5, undefined]], // Skip the first part, but read until end
        },
      }
<<<<<<< HEAD
      ranges.send(res, inStream, opts, function(err) {
=======
      ranges.send(res, inStream, opts, function (err) {
>>>>>>> c24aaf05
        expect(err).to.not.exist

        // HTTP handling
        expect(res.statusCode).to.equal(206)
        expect(res.getHeader('content-type')).to.equal('application/test')
        expect(res.getHeader('content-disposition')).to.equal('inline')
        expect(res.getHeader('content-range')).to.equal('bytes 5-/*')

        // Data/stream handling
        expect(res._isEndCalled()).to.be.true
        expect(res._getBuffer().toString()).to.equal(', world!')

        // Notify mocha that we're done.
        done()
      })

      // Simulate file stream
      inStream.emit('open')
      inStream.put('Hello, world!')
      inStream.stop()
    })

<<<<<<< HEAD
    it('should ignore ranges without start', function(done) {
=======
    it('should ignore ranges without start', function (done) {
>>>>>>> c24aaf05
      const res = mockHttp.createResponse({})
      const inStream = new streamBuffers.ReadableStreamBuffer({})

      // End-of-stream callback
      const opts = {
        name: 'test.file',
        type: 'application/test',
        ranges: {
          ranges: [[undefined, 5]], // Only last five
        },
      }
<<<<<<< HEAD
      ranges.send(res, inStream, opts, function(err) {
=======
      ranges.send(res, inStream, opts, function (err) {
>>>>>>> c24aaf05
        expect(err).to.not.exist

        // HTTP handling
        expect(res.statusCode).to.equal(200)
        expect(res.getHeader('content-type')).to.equal('application/test')
        expect(res.getHeader('content-disposition')).to.equal('inline')

        // Data/stream handling
        expect(res._isEndCalled()).to.be.true
        expect(res._getBuffer().toString()).to.equal('Hello, world!')

        // Notify mocha that we're done.
        done()
      })

      // Simulate file stream
      inStream.emit('open')
      inStream.put('Hello, world!')
      inStream.stop()
    })
  })
})<|MERGE_RESOLUTION|>--- conflicted
+++ resolved
@@ -24,15 +24,9 @@
 
 const ranges = require('@joystream/storage-utils/ranges')
 
-<<<<<<< HEAD
-describe('util/ranges', function() {
-  describe('parse()', function() {
-    it('should parse a full range', function() {
-=======
 describe('util/ranges', function () {
   describe('parse()', function () {
     it('should parse a full range', function () {
->>>>>>> c24aaf05
       // Range with unit
       let range = ranges.parse('bytes=0-100')
       expect(range.unit).to.equal('bytes')
@@ -56,22 +50,14 @@
       expect(range.ranges[0][1]).to.equal(100)
     })
 
-<<<<<<< HEAD
-    it('should error out on malformed strings', function() {
-=======
     it('should error out on malformed strings', function () {
->>>>>>> c24aaf05
       expect(() => ranges.parse('foo')).to.throw()
       expect(() => ranges.parse('foo=bar')).to.throw()
       expect(() => ranges.parse('foo=100')).to.throw()
       expect(() => ranges.parse('foo=100-0')).to.throw()
     })
 
-<<<<<<< HEAD
-    it('should parse a range without end', function() {
-=======
     it('should parse a range without end', function () {
->>>>>>> c24aaf05
       const range = ranges.parse('0-')
       expect(range.unit).to.equal('bytes')
       expect(range.rangeStr).to.equal('0-')
@@ -79,11 +65,7 @@
       expect(range.ranges[0][1]).to.be.undefined
     })
 
-<<<<<<< HEAD
-    it('should parse a range without start', function() {
-=======
     it('should parse a range without start', function () {
->>>>>>> c24aaf05
       const range = ranges.parse('-100')
       expect(range.unit).to.equal('bytes')
       expect(range.rangeStr).to.equal('-100')
@@ -91,11 +73,7 @@
       expect(range.ranges[0][1]).to.equal(100)
     })
 
-<<<<<<< HEAD
-    it('should parse multiple ranges', function() {
-=======
     it('should parse multiple ranges', function () {
->>>>>>> c24aaf05
       const range = ranges.parse('0-10,30-40,60-80')
       expect(range.unit).to.equal('bytes')
       expect(range.rangeStr).to.equal('0-10,30-40,60-80')
@@ -107,11 +85,7 @@
       expect(range.ranges[2][1]).to.equal(80)
     })
 
-<<<<<<< HEAD
-    it('should merge overlapping ranges', function() {
-=======
     it('should merge overlapping ranges', function () {
->>>>>>> c24aaf05
       // Two overlapping ranges
       let range = ranges.parse('0-20,10-30')
       expect(range.unit).to.equal('bytes')
@@ -145,11 +119,7 @@
       expect(range.ranges[0][1]).to.equal(20)
     })
 
-<<<<<<< HEAD
-    it('should sort ranges', function() {
-=======
     it('should sort ranges', function () {
->>>>>>> c24aaf05
       const range = ranges.parse('10-30,0-5')
       expect(range.unit).to.equal('bytes')
       expect(range.rangeStr).to.equal('10-30,0-5')
@@ -161,26 +131,17 @@
     })
   })
 
-<<<<<<< HEAD
-  describe('send()', function() {
-    it('should send full files on request', function(done) {
-=======
   describe('send()', function () {
     it('should send full files on request', function (done) {
->>>>>>> c24aaf05
-      const res = mockHttp.createResponse({})
-      const inStream = new streamBuffers.ReadableStreamBuffer({})
-
-      // End-of-stream callback
-      const opts = {
-        name: 'test.file',
-        type: 'application/test',
-      }
-<<<<<<< HEAD
-      ranges.send(res, inStream, opts, function(err) {
-=======
-      ranges.send(res, inStream, opts, function (err) {
->>>>>>> c24aaf05
+      const res = mockHttp.createResponse({})
+      const inStream = new streamBuffers.ReadableStreamBuffer({})
+
+      // End-of-stream callback
+      const opts = {
+        name: 'test.file',
+        type: 'application/test',
+      }
+      ranges.send(res, inStream, opts, function (err) {
         expect(err).to.not.exist
 
         // HTTP handling
@@ -202,11 +163,7 @@
       inStream.stop()
     })
 
-<<<<<<< HEAD
-    it('should send a range spanning the entire file on request', function(done) {
-=======
     it('should send a range spanning the entire file on request', function (done) {
->>>>>>> c24aaf05
       const res = mockHttp.createResponse({})
       const inStream = new streamBuffers.ReadableStreamBuffer({})
 
@@ -218,11 +175,7 @@
           ranges: [[0, 12]],
         },
       }
-<<<<<<< HEAD
-      ranges.send(res, inStream, opts, function(err) {
-=======
-      ranges.send(res, inStream, opts, function (err) {
->>>>>>> c24aaf05
+      ranges.send(res, inStream, opts, function (err) {
         expect(err).to.not.exist
 
         // HTTP handling
@@ -246,11 +199,7 @@
       inStream.stop()
     })
 
-<<<<<<< HEAD
-    it('should send a small range on request', function(done) {
-=======
     it('should send a small range on request', function (done) {
->>>>>>> c24aaf05
       const res = mockHttp.createResponse({})
       const inStream = new streamBuffers.ReadableStreamBuffer({})
 
@@ -262,11 +211,7 @@
           ranges: [[1, 11]], // Cut off first and last letter
         },
       }
-<<<<<<< HEAD
-      ranges.send(res, inStream, opts, function(err) {
-=======
-      ranges.send(res, inStream, opts, function (err) {
->>>>>>> c24aaf05
+      ranges.send(res, inStream, opts, function (err) {
         expect(err).to.not.exist
 
         // HTTP handling
@@ -290,11 +235,7 @@
       inStream.stop()
     })
 
-<<<<<<< HEAD
-    it('should send ranges crossing buffer boundaries', function(done) {
-=======
     it('should send ranges crossing buffer boundaries', function (done) {
->>>>>>> c24aaf05
       const res = mockHttp.createResponse({})
       const inStream = new streamBuffers.ReadableStreamBuffer({
         chunkSize: 3, // Setting a chunk size smaller than the range should
@@ -309,11 +250,7 @@
           ranges: [[1, 11]], // Cut off first and last letter
         },
       }
-<<<<<<< HEAD
-      ranges.send(res, inStream, opts, function(err) {
-=======
-      ranges.send(res, inStream, opts, function (err) {
->>>>>>> c24aaf05
+      ranges.send(res, inStream, opts, function (err) {
         expect(err).to.not.exist
 
         // HTTP handling
@@ -337,11 +274,7 @@
       inStream.stop()
     })
 
-<<<<<<< HEAD
-    it('should send multiple ranges', function(done) {
-=======
     it('should send multiple ranges', function (done) {
->>>>>>> c24aaf05
       const res = mockHttp.createResponse({})
       const inStream = new streamBuffers.ReadableStreamBuffer({})
 
@@ -356,20 +289,12 @@
           ], // Slice two ranges out
         },
       }
-<<<<<<< HEAD
-      ranges.send(res, inStream, opts, function(err) {
-=======
-      ranges.send(res, inStream, opts, function (err) {
->>>>>>> c24aaf05
-        expect(err).to.not.exist
-
-        // HTTP handling
-        expect(res.statusCode).to.equal(206)
-<<<<<<< HEAD
-        expect(res.getHeader('content-type')).to.satisfy(str => str.startsWith('multipart/byteranges'))
-=======
+      ranges.send(res, inStream, opts, function (err) {
+        expect(err).to.not.exist
+
+        // HTTP handling
+        expect(res.statusCode).to.equal(206)
         expect(res.getHeader('content-type')).to.satisfy((str) => str.startsWith('multipart/byteranges'))
->>>>>>> c24aaf05
         expect(res.getHeader('content-disposition')).to.equal('inline')
 
         // Data/stream handling
@@ -395,11 +320,7 @@
       inStream.stop()
     })
 
-<<<<<<< HEAD
-    it('should deal with ranges without end', function(done) {
-=======
     it('should deal with ranges without end', function (done) {
->>>>>>> c24aaf05
       const res = mockHttp.createResponse({})
       const inStream = new streamBuffers.ReadableStreamBuffer({})
 
@@ -411,11 +332,7 @@
           ranges: [[5, undefined]], // Skip the first part, but read until end
         },
       }
-<<<<<<< HEAD
-      ranges.send(res, inStream, opts, function(err) {
-=======
-      ranges.send(res, inStream, opts, function (err) {
->>>>>>> c24aaf05
+      ranges.send(res, inStream, opts, function (err) {
         expect(err).to.not.exist
 
         // HTTP handling
@@ -438,11 +355,7 @@
       inStream.stop()
     })
 
-<<<<<<< HEAD
-    it('should ignore ranges without start', function(done) {
-=======
     it('should ignore ranges without start', function (done) {
->>>>>>> c24aaf05
       const res = mockHttp.createResponse({})
       const inStream = new streamBuffers.ReadableStreamBuffer({})
 
@@ -454,11 +367,7 @@
           ranges: [[undefined, 5]], // Only last five
         },
       }
-<<<<<<< HEAD
-      ranges.send(res, inStream, opts, function(err) {
-=======
-      ranges.send(res, inStream, opts, function (err) {
->>>>>>> c24aaf05
+      ranges.send(res, inStream, opts, function (err) {
         expect(err).to.not.exist
 
         // HTTP handling
