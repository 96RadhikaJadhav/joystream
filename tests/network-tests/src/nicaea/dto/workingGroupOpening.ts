import BN from 'bn.js'

export class WorkingGroupOpening {
  private activateAtBlock: BN | undefined
  private maxActiveApplicants!: BN
  private maxReviewPeriodLength!: BN
  private applicationStakingPolicyAmount!: BN
  private applicationCrowdedOutUnstakingPeriodLength!: BN
  private applicationExpiredUnstakingPeriodLength!: BN
  private roleStakingPolicyAmount!: BN
  private roleCrowdedOutUnstakingPeriodLength!: BN
  private roleExpiredUnstakingPeriodLength!: BN
  private slashableMaxCount!: BN
  private slashableMaxPercentPtsPerTime!: BN
  private successfulApplicantApplicationStakeUnstakingPeriod!: BN
  private failedApplicantApplicationStakeUnstakingPeriod!: BN
  private failedApplicantRoleStakeUnstakingPeriod!: BN
  private terminateApplicationStakeUnstakingPeriod!: BN
  private terminateRoleStakeUnstakingPeriod!: BN
  private exitRoleApplicationStakeUnstakingPeriod!: BN
  private exitRoleStakeUnstakingPeriod!: BN
  private text!: string
  private openingType!: string

  public getActivateAtBlock(): BN | undefined {
    return this.activateAtBlock
  }

  public getMaxActiveApplicants(): BN {
    return this.maxActiveApplicants
  }

  public getMaxReviewPeriodLength(): BN {
    return this.maxReviewPeriodLength
  }

  public getApplicationStakingPolicyAmount(): BN {
    return this.applicationStakingPolicyAmount
  }

  public getApplicationCrowdedOutUnstakingPeriodLength(): BN {
    return this.applicationCrowdedOutUnstakingPeriodLength
  }

  public getApplicationExpiredUnstakingPeriodLength(): BN {
    return this.applicationExpiredUnstakingPeriodLength
  }

  public getRoleStakingPolicyAmount(): BN {
    return this.roleStakingPolicyAmount
  }

  public getRoleCrowdedOutUnstakingPeriodLength(): BN {
    return this.roleCrowdedOutUnstakingPeriodLength
  }

  public getRoleExpiredUnstakingPeriodLength(): BN {
    return this.roleExpiredUnstakingPeriodLength
  }

  public getSlashableMaxCount(): BN {
    return this.slashableMaxCount
  }

  public getSlashableMaxPercentPtsPerTime(): BN {
    return this.slashableMaxPercentPtsPerTime
  }

  public getSuccessfulApplicantApplicationStakeUnstakingPeriod(): BN {
    return this.successfulApplicantApplicationStakeUnstakingPeriod
  }

  public getFailedApplicantApplicationStakeUnstakingPeriod(): BN {
    return this.failedApplicantApplicationStakeUnstakingPeriod
  }

  public getFailedApplicantRoleStakeUnstakingPeriod(): BN {
    return this.failedApplicantRoleStakeUnstakingPeriod
  }

  public getTerminateApplicationStakeUnstakingPeriod(): BN {
    return this.terminateApplicationStakeUnstakingPeriod
  }

  public getTerminateRoleStakeUnstakingPeriod(): BN {
    return this.terminateRoleStakeUnstakingPeriod
  }

  public getExitRoleApplicationStakeUnstakingPeriod(): BN {
    return this.exitRoleApplicationStakeUnstakingPeriod
  }

  public getExitRoleStakeUnstakingPeriod(): BN {
    return this.exitRoleStakeUnstakingPeriod
  }

  public getText(): string {
    return this.text
  }

  public getOpeningType(): string {
    return this.openingType
  }

<<<<<<< HEAD
  public setActivateAtBlock(value: BN | undefined) {
    this.activateAtBlock = value
  }

  public setMaxActiveApplicants(value: BN) {
    this.maxActiveApplicants = value
  }

  public setMaxReviewPeriodLength(value: BN) {
    this.maxReviewPeriodLength = value
  }

  public setApplicationStakingPolicyAmount(value: BN) {
    this.applicationStakingPolicyAmount = value
  }

  public setApplicationCrowdedOutUnstakingPeriodLength(value: BN) {
    this.applicationCrowdedOutUnstakingPeriodLength = value
  }

  public setApplicationExpiredUnstakingPeriodLength(value: BN) {
    this.applicationExpiredUnstakingPeriodLength = value
  }

  public setRoleStakingPolicyAmount(value: BN) {
    this.roleStakingPolicyAmount = value
  }

  public setRoleCrowdedOutUnstakingPeriodLength(value: BN) {
    this.roleCrowdedOutUnstakingPeriodLength = value
  }

  public setRoleExpiredUnstakingPeriodLength(value: BN) {
    this.roleExpiredUnstakingPeriodLength = value
  }

  public setSlashableMaxCount(value: BN) {
    this.slashableMaxCount = value
  }

  public setSlashableMaxPercentPtsPerTime(value: BN) {
    this.slashableMaxPercentPtsPerTime = value
  }

  public setSuccessfulApplicantApplicationStakeUnstakingPeriod(value: BN) {
    this.successfulApplicantApplicationStakeUnstakingPeriod = value
  }

  public setFailedApplicantApplicationStakeUnstakingPeriod(value: BN) {
    this.failedApplicantApplicationStakeUnstakingPeriod = value
  }

  public setFailedApplicantRoleStakeUnstakingPeriod(value: BN) {
    this.failedApplicantRoleStakeUnstakingPeriod = value
  }

  public setTerminateApplicationStakeUnstakingPeriod(value: BN) {
    this.terminateApplicationStakeUnstakingPeriod = value
  }

  public setTerminateRoleStakeUnstakingPeriod(value: BN) {
    this.terminateRoleStakeUnstakingPeriod = value
  }

  public setExitRoleApplicationStakeUnstakingPeriod(value: BN) {
    this.exitRoleApplicationStakeUnstakingPeriod = value
  }

  public setExitRoleStakeUnstakingPeriod(value: BN) {
    this.exitRoleStakeUnstakingPeriod = value
  }

  public setText(value: string) {
    this.text = value
  }

  public setOpeningType(value: string) {
    this.openingType = value
=======
  public setActivateAtBlock(value: BN | undefined): WorkingGroupOpening {
    this.activateAtBlock = value;
    return this;
  }

  public setMaxActiveApplicants(value: BN): WorkingGroupOpening {
    this.maxActiveApplicants = value;
    return this;
  }

  public setMaxReviewPeriodLength(value: BN): WorkingGroupOpening {
    this.maxReviewPeriodLength = value;
    return this;
  }

  public setApplicationStakingPolicyAmount(value: BN): WorkingGroupOpening {
    this.applicationStakingPolicyAmount = value;
    return this;
  }

  public setApplicationCrowdedOutUnstakingPeriodLength(value: BN): WorkingGroupOpening {
    this.applicationCrowdedOutUnstakingPeriodLength = value;
    return this;
  }

  public setApplicationExpiredUnstakingPeriodLength(value: BN): WorkingGroupOpening {
    this.applicationExpiredUnstakingPeriodLength = value;
    return this;
  }

  public setRoleStakingPolicyAmount(value: BN): WorkingGroupOpening {
    this.roleStakingPolicyAmount = value;
    return this;
  }

  public setRoleCrowdedOutUnstakingPeriodLength(value: BN): WorkingGroupOpening {
    this.roleCrowdedOutUnstakingPeriodLength = value;
    return this;
  }

  public setRoleExpiredUnstakingPeriodLength(value: BN): WorkingGroupOpening {
    this.roleExpiredUnstakingPeriodLength = value;
    return this;
  }

  public setSlashableMaxCount(value: BN): WorkingGroupOpening {
    this.slashableMaxCount = value;
    return this;
  }

  public setSlashableMaxPercentPtsPerTime(value: BN): WorkingGroupOpening {
    this.slashableMaxPercentPtsPerTime = value;
    return this;
  }

  public setSuccessfulApplicantApplicationStakeUnstakingPeriod(value: BN): WorkingGroupOpening {
    this.successfulApplicantApplicationStakeUnstakingPeriod = value;
    return this;
  }

  public setFailedApplicantApplicationStakeUnstakingPeriod(value: BN): WorkingGroupOpening {
    this.failedApplicantApplicationStakeUnstakingPeriod = value;
    return this;
  }

  public setFailedApplicantRoleStakeUnstakingPeriod(value: BN): WorkingGroupOpening {
    this.failedApplicantRoleStakeUnstakingPeriod = value;
    return this;
  }

  public setTerminateApplicationStakeUnstakingPeriod(value: BN): WorkingGroupOpening {
    this.terminateApplicationStakeUnstakingPeriod = value;
    return this;
  }

  public setTerminateRoleStakeUnstakingPeriod(value: BN): WorkingGroupOpening {
    this.terminateRoleStakeUnstakingPeriod = value;
    return this;
  }

  public setExitRoleApplicationStakeUnstakingPeriod(value: BN): WorkingGroupOpening {
    this.exitRoleApplicationStakeUnstakingPeriod = value;
    return this;
  }

  public setExitRoleStakeUnstakingPeriod(value: BN): WorkingGroupOpening {
    this.exitRoleStakeUnstakingPeriod = value;
    return this;
  }

  public setText(value: string): WorkingGroupOpening {
    this.text = value;
    return this;
  }

  public setOpeningType(value: string): WorkingGroupOpening {
    this.openingType = value;
    return this;
>>>>>>> 6a946b96
  }

  constructor() {
    return
  }

  public getActivateAt() {
    return this.activateAtBlock === undefined ? 'CurrentBlock' : { ExactBlock: this.activateAtBlock }
  }

  public getCommitment() {
    return {
      'application_rationing_policy': { 'max_active_applicants': this.maxActiveApplicants },
      'max_review_period_length': this.maxReviewPeriodLength,
      'application_staking_policy': {
        'amount': this.applicationStakingPolicyAmount,
        'amount_mode': 'AtLeast',
        'crowded_out_unstaking_period_length': this.applicationCrowdedOutUnstakingPeriodLength,
        'review_period_expired_unstaking_period_length': this.applicationExpiredUnstakingPeriodLength,
      },
      'role_staking_policy': {
        'amount': this.roleStakingPolicyAmount,
        'amount_mode': 'AtLeast',
        'crowded_out_unstaking_period_length': this.roleCrowdedOutUnstakingPeriodLength,
        'review_period_expired_unstaking_period_length': this.roleExpiredUnstakingPeriodLength,
      },
      'role_slashing_terms': {
        'Slashable': {
          'max_count': this.slashableMaxCount,
          'max_percent_pts_per_time': this.slashableMaxPercentPtsPerTime,
        },
      },
      'fill_opening_successful_applicant_application_stake_unstaking_period': this
        .successfulApplicantApplicationStakeUnstakingPeriod,
      'fill_opening_failed_applicant_application_stake_unstaking_period': this
        .failedApplicantApplicationStakeUnstakingPeriod,
      'fill_opening_failed_applicant_role_stake_unstaking_period': this.failedApplicantRoleStakeUnstakingPeriod,
      'terminate_application_stake_unstaking_period': this.terminateApplicationStakeUnstakingPeriod,
      'terminate_role_stake_unstaking_period': this.terminateRoleStakeUnstakingPeriod,
      'exit_role_application_stake_unstaking_period': this.exitRoleApplicationStakeUnstakingPeriod,
      'exit_role_stake_unstaking_period': this.exitRoleStakeUnstakingPeriod,
    }
  }

  public getAddOpeningParameters(workingGroup: string) {
    return {
      activate_at: this.getActivateAt(),
      commitment: this.getCommitment(),
      human_readable_text: this.getText(),
      working_group: workingGroup,
    }
  }
}<|MERGE_RESOLUTION|>--- conflicted
+++ resolved
@@ -102,185 +102,104 @@
     return this.openingType
   }
 
-<<<<<<< HEAD
-  public setActivateAtBlock(value: BN | undefined) {
+  public setActivateAtBlock(value: BN | undefined): WorkingGroupOpening {
     this.activateAtBlock = value
-  }
-
-  public setMaxActiveApplicants(value: BN) {
+    return this
+  }
+
+  public setMaxActiveApplicants(value: BN): WorkingGroupOpening {
     this.maxActiveApplicants = value
-  }
-
-  public setMaxReviewPeriodLength(value: BN) {
+    return this
+  }
+
+  public setMaxReviewPeriodLength(value: BN): WorkingGroupOpening {
     this.maxReviewPeriodLength = value
-  }
-
-  public setApplicationStakingPolicyAmount(value: BN) {
+    return this
+  }
+
+  public setApplicationStakingPolicyAmount(value: BN): WorkingGroupOpening {
     this.applicationStakingPolicyAmount = value
-  }
-
-  public setApplicationCrowdedOutUnstakingPeriodLength(value: BN) {
+    return this
+  }
+
+  public setApplicationCrowdedOutUnstakingPeriodLength(value: BN): WorkingGroupOpening {
     this.applicationCrowdedOutUnstakingPeriodLength = value
-  }
-
-  public setApplicationExpiredUnstakingPeriodLength(value: BN) {
+    return this
+  }
+
+  public setApplicationExpiredUnstakingPeriodLength(value: BN): WorkingGroupOpening {
     this.applicationExpiredUnstakingPeriodLength = value
-  }
-
-  public setRoleStakingPolicyAmount(value: BN) {
+    return this
+  }
+
+  public setRoleStakingPolicyAmount(value: BN): WorkingGroupOpening {
     this.roleStakingPolicyAmount = value
-  }
-
-  public setRoleCrowdedOutUnstakingPeriodLength(value: BN) {
+    return this
+  }
+
+  public setRoleCrowdedOutUnstakingPeriodLength(value: BN): WorkingGroupOpening {
     this.roleCrowdedOutUnstakingPeriodLength = value
-  }
-
-  public setRoleExpiredUnstakingPeriodLength(value: BN) {
+    return this
+  }
+
+  public setRoleExpiredUnstakingPeriodLength(value: BN): WorkingGroupOpening {
     this.roleExpiredUnstakingPeriodLength = value
-  }
-
-  public setSlashableMaxCount(value: BN) {
+    return this
+  }
+
+  public setSlashableMaxCount(value: BN): WorkingGroupOpening {
     this.slashableMaxCount = value
-  }
-
-  public setSlashableMaxPercentPtsPerTime(value: BN) {
+    return this
+  }
+
+  public setSlashableMaxPercentPtsPerTime(value: BN): WorkingGroupOpening {
     this.slashableMaxPercentPtsPerTime = value
-  }
-
-  public setSuccessfulApplicantApplicationStakeUnstakingPeriod(value: BN) {
+    return this
+  }
+
+  public setSuccessfulApplicantApplicationStakeUnstakingPeriod(value: BN): WorkingGroupOpening {
     this.successfulApplicantApplicationStakeUnstakingPeriod = value
-  }
-
-  public setFailedApplicantApplicationStakeUnstakingPeriod(value: BN) {
+    return this
+  }
+
+  public setFailedApplicantApplicationStakeUnstakingPeriod(value: BN): WorkingGroupOpening {
     this.failedApplicantApplicationStakeUnstakingPeriod = value
-  }
-
-  public setFailedApplicantRoleStakeUnstakingPeriod(value: BN) {
+    return this
+  }
+
+  public setFailedApplicantRoleStakeUnstakingPeriod(value: BN): WorkingGroupOpening {
     this.failedApplicantRoleStakeUnstakingPeriod = value
-  }
-
-  public setTerminateApplicationStakeUnstakingPeriod(value: BN) {
+    return this
+  }
+
+  public setTerminateApplicationStakeUnstakingPeriod(value: BN): WorkingGroupOpening {
     this.terminateApplicationStakeUnstakingPeriod = value
-  }
-
-  public setTerminateRoleStakeUnstakingPeriod(value: BN) {
+    return this
+  }
+
+  public setTerminateRoleStakeUnstakingPeriod(value: BN): WorkingGroupOpening {
     this.terminateRoleStakeUnstakingPeriod = value
-  }
-
-  public setExitRoleApplicationStakeUnstakingPeriod(value: BN) {
+    return this
+  }
+
+  public setExitRoleApplicationStakeUnstakingPeriod(value: BN): WorkingGroupOpening {
     this.exitRoleApplicationStakeUnstakingPeriod = value
-  }
-
-  public setExitRoleStakeUnstakingPeriod(value: BN) {
+    return this
+  }
+
+  public setExitRoleStakeUnstakingPeriod(value: BN): WorkingGroupOpening {
     this.exitRoleStakeUnstakingPeriod = value
-  }
-
-  public setText(value: string) {
+    return this
+  }
+
+  public setText(value: string): WorkingGroupOpening {
     this.text = value
-  }
-
-  public setOpeningType(value: string) {
+    return this
+  }
+
+  public setOpeningType(value: string): WorkingGroupOpening {
     this.openingType = value
-=======
-  public setActivateAtBlock(value: BN | undefined): WorkingGroupOpening {
-    this.activateAtBlock = value;
-    return this;
-  }
-
-  public setMaxActiveApplicants(value: BN): WorkingGroupOpening {
-    this.maxActiveApplicants = value;
-    return this;
-  }
-
-  public setMaxReviewPeriodLength(value: BN): WorkingGroupOpening {
-    this.maxReviewPeriodLength = value;
-    return this;
-  }
-
-  public setApplicationStakingPolicyAmount(value: BN): WorkingGroupOpening {
-    this.applicationStakingPolicyAmount = value;
-    return this;
-  }
-
-  public setApplicationCrowdedOutUnstakingPeriodLength(value: BN): WorkingGroupOpening {
-    this.applicationCrowdedOutUnstakingPeriodLength = value;
-    return this;
-  }
-
-  public setApplicationExpiredUnstakingPeriodLength(value: BN): WorkingGroupOpening {
-    this.applicationExpiredUnstakingPeriodLength = value;
-    return this;
-  }
-
-  public setRoleStakingPolicyAmount(value: BN): WorkingGroupOpening {
-    this.roleStakingPolicyAmount = value;
-    return this;
-  }
-
-  public setRoleCrowdedOutUnstakingPeriodLength(value: BN): WorkingGroupOpening {
-    this.roleCrowdedOutUnstakingPeriodLength = value;
-    return this;
-  }
-
-  public setRoleExpiredUnstakingPeriodLength(value: BN): WorkingGroupOpening {
-    this.roleExpiredUnstakingPeriodLength = value;
-    return this;
-  }
-
-  public setSlashableMaxCount(value: BN): WorkingGroupOpening {
-    this.slashableMaxCount = value;
-    return this;
-  }
-
-  public setSlashableMaxPercentPtsPerTime(value: BN): WorkingGroupOpening {
-    this.slashableMaxPercentPtsPerTime = value;
-    return this;
-  }
-
-  public setSuccessfulApplicantApplicationStakeUnstakingPeriod(value: BN): WorkingGroupOpening {
-    this.successfulApplicantApplicationStakeUnstakingPeriod = value;
-    return this;
-  }
-
-  public setFailedApplicantApplicationStakeUnstakingPeriod(value: BN): WorkingGroupOpening {
-    this.failedApplicantApplicationStakeUnstakingPeriod = value;
-    return this;
-  }
-
-  public setFailedApplicantRoleStakeUnstakingPeriod(value: BN): WorkingGroupOpening {
-    this.failedApplicantRoleStakeUnstakingPeriod = value;
-    return this;
-  }
-
-  public setTerminateApplicationStakeUnstakingPeriod(value: BN): WorkingGroupOpening {
-    this.terminateApplicationStakeUnstakingPeriod = value;
-    return this;
-  }
-
-  public setTerminateRoleStakeUnstakingPeriod(value: BN): WorkingGroupOpening {
-    this.terminateRoleStakeUnstakingPeriod = value;
-    return this;
-  }
-
-  public setExitRoleApplicationStakeUnstakingPeriod(value: BN): WorkingGroupOpening {
-    this.exitRoleApplicationStakeUnstakingPeriod = value;
-    return this;
-  }
-
-  public setExitRoleStakeUnstakingPeriod(value: BN): WorkingGroupOpening {
-    this.exitRoleStakeUnstakingPeriod = value;
-    return this;
-  }
-
-  public setText(value: string): WorkingGroupOpening {
-    this.text = value;
-    return this;
-  }
-
-  public setOpeningType(value: string): WorkingGroupOpening {
-    this.openingType = value;
-    return this;
->>>>>>> 6a946b96
+    return this
   }
 
   constructor() {
