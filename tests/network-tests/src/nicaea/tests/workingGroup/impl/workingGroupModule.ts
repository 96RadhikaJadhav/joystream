import BN from 'bn.js'
import { assert } from 'chai'
import { ApiWrapper, WorkingGroups } from '../../../utils/apiWrapper'
import { KeyringPair } from '@polkadot/keyring/types'
import { Balance } from '@polkadot/types/interfaces'
import { Keyring } from '@polkadot/api'
import { v4 as uuid } from 'uuid'
import { RewardRelationship } from '@nicaea/types/recurring-rewards'
import { Worker, ApplicationIdToWorkerIdMap, Application } from '@nicaea/types/working-group'
import { Utils } from '../../../utils/utils'
import { Opening as HiringOpening } from '@nicaea/types/hiring'
import { WorkingGroupOpening } from '../../../dto/workingGroupOpening'

export async function addWorkerOpening(
  apiWrapper: ApiWrapper,
  membersKeyPairs: KeyringPair[],
  lead: KeyringPair,
  sudo: KeyringPair,
  applicationStake: BN,
  roleStake: BN,
  activationDelay: BN,
  unstakingPeriod: BN,
  module: WorkingGroups,
  expectFailure: boolean
): Promise<BN> {
  // Worker opening construction
<<<<<<< HEAD
  const opening = new WorkingGroupOpening()
  const activateAtBlock: BN | undefined = activationDelay.eqn(0)
    ? undefined
    : (await apiWrapper.getBestBlock()).add(activationDelay)
  opening.setActivateAtBlock(activateAtBlock)
  opening.setMaxActiveApplicants(new BN(membersKeyPairs.length))
  opening.setMaxReviewPeriodLength(new BN(32))
  opening.setApplicationStakingPolicyAmount(new BN(applicationStake))
  opening.setApplicationCrowdedOutUnstakingPeriodLength(new BN(1))
  opening.setApplicationExpiredUnstakingPeriodLength(new BN(1))
  opening.setRoleStakingPolicyAmount(new BN(roleStake))
  opening.setRoleCrowdedOutUnstakingPeriodLength(new BN(1))
  opening.setRoleExpiredUnstakingPeriodLength(new BN(1))
  opening.setSlashableMaxCount(new BN(1))
  opening.setSlashableMaxPercentPtsPerTime(new BN(100))
  opening.setSuccessfulApplicantApplicationStakeUnstakingPeriod(unstakingPeriod)
  opening.setFailedApplicantApplicationStakeUnstakingPeriod(unstakingPeriod)
  opening.setFailedApplicantRoleStakeUnstakingPeriod(unstakingPeriod)
  opening.setTerminateApplicationStakeUnstakingPeriod(unstakingPeriod)
  opening.setTerminateRoleStakeUnstakingPeriod(unstakingPeriod)
  opening.setExitRoleApplicationStakeUnstakingPeriod(unstakingPeriod)
  opening.setExitRoleStakeUnstakingPeriod(unstakingPeriod)
  opening.setText(uuid().substring(0, 8))
  opening.setOpeningType('Worker')
=======
  const activateAtBlock: BN | undefined = activationDelay.eqn(0)
    ? undefined
    : (await apiWrapper.getBestBlock()).add(activationDelay);
  const opening = new WorkingGroupOpening()
    .setActivateAtBlock(activateAtBlock)
    .setMaxActiveApplicants(new BN(membersKeyPairs.length))
    .setMaxReviewPeriodLength(new BN(32))
    .setApplicationStakingPolicyAmount(new BN(applicationStake))
    .setApplicationCrowdedOutUnstakingPeriodLength(new BN(1))
    .setApplicationExpiredUnstakingPeriodLength(new BN(1))
    .setRoleStakingPolicyAmount(new BN(roleStake))
    .setRoleCrowdedOutUnstakingPeriodLength(new BN(1))
    .setRoleExpiredUnstakingPeriodLength(new BN(1))
    .setSlashableMaxCount(new BN(1))
    .setSlashableMaxPercentPtsPerTime(new BN(100))
    .setSuccessfulApplicantApplicationStakeUnstakingPeriod(unstakingPeriod)
    .setFailedApplicantApplicationStakeUnstakingPeriod(unstakingPeriod)
    .setFailedApplicantRoleStakeUnstakingPeriod(unstakingPeriod)
    .setTerminateApplicationStakeUnstakingPeriod(unstakingPeriod)
    .setTerminateRoleStakeUnstakingPeriod(unstakingPeriod)
    .setExitRoleApplicationStakeUnstakingPeriod(unstakingPeriod)
    .setExitRoleStakeUnstakingPeriod(unstakingPeriod)
    .setText(uuid().substring(0, 8))
    .setOpeningType('Worker');
>>>>>>> 6a946b96

  // Fee estimation and transfer
  const addOpeningFee: BN = apiWrapper.estimateAddOpeningFee(opening, module)
  await apiWrapper.transferBalance(sudo, lead.address, addOpeningFee)

  // Worker opening creation
  const addOpeningPromise: Promise<BN> = apiWrapper.expectOpeningAdded()
  await apiWrapper.addOpening(lead, opening, module, expectFailure)
  if (!expectFailure) {
    const openingId: BN = await addOpeningPromise
    return openingId
  }
  return new BN(-1)
}

export async function addLeaderOpening(
  apiWrapper: ApiWrapper,
  membersKeyPairs: KeyringPair[],
  sudo: KeyringPair,
  applicationStake: BN,
  roleStake: BN,
  activationDelay: BN,
  module: WorkingGroups
): Promise<BN> {
  // Leader opening creation
  const activateAtBlock: BN | undefined = activationDelay.eqn(0)
    ? undefined
<<<<<<< HEAD
    : (await apiWrapper.getBestBlock()).add(activationDelay)
  const opening = new WorkingGroupOpening()
  opening.setActivateAtBlock(activateAtBlock)
  opening.setMaxActiveApplicants(new BN(membersKeyPairs.length))
  opening.setMaxReviewPeriodLength(new BN(32))
  opening.setApplicationStakingPolicyAmount(new BN(applicationStake))
  opening.setApplicationCrowdedOutUnstakingPeriodLength(new BN(1))
  opening.setApplicationExpiredUnstakingPeriodLength(new BN(1))
  opening.setRoleStakingPolicyAmount(new BN(roleStake))
  opening.setRoleCrowdedOutUnstakingPeriodLength(new BN(1))
  opening.setRoleExpiredUnstakingPeriodLength(new BN(1))
  opening.setSlashableMaxCount(new BN(1))
  opening.setSlashableMaxPercentPtsPerTime(new BN(100))
  opening.setSuccessfulApplicantApplicationStakeUnstakingPeriod(new BN(1))
  opening.setFailedApplicantApplicationStakeUnstakingPeriod(new BN(1))
  opening.setFailedApplicantRoleStakeUnstakingPeriod(new BN(1))
  opening.setTerminateApplicationStakeUnstakingPeriod(new BN(1))
  opening.setTerminateRoleStakeUnstakingPeriod(new BN(1))
  opening.setExitRoleApplicationStakeUnstakingPeriod(new BN(1))
  opening.setExitRoleStakeUnstakingPeriod(new BN(1))
  opening.setText(uuid().substring(0, 8))
  opening.setOpeningType('leader')

  const addOpeningPromise: Promise<BN> = apiWrapper.expectOpeningAdded()
  await apiWrapper.sudoAddOpening(sudo, opening, module)
  const openingId: BN = await addOpeningPromise

  return openingId
=======
    : (await apiWrapper.getBestBlock()).add(activationDelay);
  const opening = new WorkingGroupOpening()
    .setActivateAtBlock(activateAtBlock)
    .setMaxActiveApplicants(new BN(membersKeyPairs.length))
    .setMaxReviewPeriodLength(new BN(32))
    .setApplicationStakingPolicyAmount(new BN(applicationStake))
    .setApplicationCrowdedOutUnstakingPeriodLength(new BN(1))
    .setApplicationExpiredUnstakingPeriodLength(new BN(1))
    .setRoleStakingPolicyAmount(new BN(roleStake))
    .setRoleCrowdedOutUnstakingPeriodLength(new BN(1))
    .setRoleExpiredUnstakingPeriodLength(new BN(1))
    .setSlashableMaxCount(new BN(1))
    .setSlashableMaxPercentPtsPerTime(new BN(100))
    .setSuccessfulApplicantApplicationStakeUnstakingPeriod(new BN(1))
    .setFailedApplicantApplicationStakeUnstakingPeriod(new BN(1))
    .setFailedApplicantRoleStakeUnstakingPeriod(new BN(1))
    .setTerminateApplicationStakeUnstakingPeriod(new BN(1))
    .setTerminateRoleStakeUnstakingPeriod(new BN(1))
    .setExitRoleApplicationStakeUnstakingPeriod(new BN(1))
    .setExitRoleStakeUnstakingPeriod(new BN(1))
    .setText(uuid().substring(0, 8))
    .setOpeningType('leader');

  const addOpeningPromise: Promise<BN> = apiWrapper.expectOpeningAdded();
  await apiWrapper.sudoAddOpening(sudo, opening, module);
  const openingId: BN = await addOpeningPromise;

  return openingId;
>>>>>>> 6a946b96
}

export async function acceptApplications(
  apiWrapper: ApiWrapper,
  lead: KeyringPair,
  sudo: KeyringPair,
  openingId: BN,
  module: WorkingGroups
) {
  // Fee estimation and transfer
  const acceptApplicationsFee = apiWrapper.estimateAcceptApplicationsFee(module)
  await apiWrapper.transferBalance(sudo, lead.address, acceptApplicationsFee)

  // Begin accepting applications
  await apiWrapper.acceptApplications(lead, openingId, module)

  const opening: HiringOpening = await apiWrapper.getHiringOpening(openingId)
  assert(opening.is_active, `Opening ${openingId} is not active`)
}

export async function applyForOpening(
  apiWrapper: ApiWrapper,
  membersKeyPairs: KeyringPair[],
  sudo: KeyringPair,
  applicationStake: BN,
  roleStake: BN,
  openingId: BN,
  module: WorkingGroups,
  expectFailure: boolean
): Promise<void> {
  // Fee estimation and transfer
  const applyOnOpeningFee: BN = apiWrapper.estimateApplyOnOpeningFee(sudo, module).add(applicationStake).add(roleStake)
  await apiWrapper.transferBalanceToAccounts(sudo, membersKeyPairs, applyOnOpeningFee)

  // Applying for created worker opening
  await apiWrapper.batchApplyOnOpening(
    membersKeyPairs,
    openingId,
    roleStake,
    applicationStake,
    uuid().substring(0, 8),
    module,
    expectFailure
  )
}

export async function withdrawApplicaiton(
  apiWrapper: ApiWrapper,
  membersKeyPairs: KeyringPair[],
  sudo: KeyringPair,
  module: WorkingGroups
) {
  // Fee estimation and transfer
  const withdrawApplicaitonFee: BN = apiWrapper.estimateWithdrawApplicationFee(module)
  await apiWrapper.transferBalanceToAccounts(sudo, membersKeyPairs, withdrawApplicaitonFee)

  // Application withdrawal
  await apiWrapper.batchWithdrawApplication(membersKeyPairs, module)

  // Assertions
  membersKeyPairs.forEach(async (keyPair) => {
    const activeApplications: BN[] = await apiWrapper.getActiveApplicationsIdsByRoleAccount(keyPair.address, module)
    assert(activeApplications.length === 0, `Unexpected active application found for ${keyPair.address}`)
  })
}

export async function beginApplicationReview(
  apiWrapper: ApiWrapper,
  lead: KeyringPair,
  sudo: KeyringPair,
  openingId: BN,
  module: WorkingGroups
) {
  // Fee estimation and transfer
  const beginReviewFee: BN = apiWrapper.estimateBeginApplicantReviewFee(module)
  await apiWrapper.transferBalance(sudo, lead.address, beginReviewFee)

  // Begin application review
  const beginApplicantReviewPromise: Promise<BN> = apiWrapper.expectApplicationReviewBegan()
  await apiWrapper.beginApplicantReview(lead, openingId, module)
  await beginApplicantReviewPromise
}

export async function beginLeaderApplicationReview(
  apiWrapper: ApiWrapper,
  sudo: KeyringPair,
  openingId: BN,
  module: WorkingGroups
) {
  // Begin application review
  await apiWrapper.sudoBeginApplicantReview(sudo, openingId, module)
}

export async function fillOpening(
  apiWrapper: ApiWrapper,
  membersKeyPairs: KeyringPair[],
  lead: KeyringPair,
  sudo: KeyringPair,
  openingId: BN,
  firstPayoutInterval: BN,
  payoutInterval: BN,
  amountPerPayout: BN,
  module: WorkingGroups
) {
  // Fee estimation and transfer
  const beginReviewFee: BN = apiWrapper.estimateBeginApplicantReviewFee(module)
  await apiWrapper.transferBalance(sudo, lead.address, beginReviewFee)
  const applicationIds: BN[] = (
    await Promise.all(
      membersKeyPairs.map(async (keypair) => apiWrapper.getActiveApplicationsIdsByRoleAccount(keypair.address, module))
    )
  ).flat()

  // Fill worker opening
  const now: BN = await apiWrapper.getBestBlock()
  const fillOpeningPromise: Promise<ApplicationIdToWorkerIdMap> = apiWrapper.expectOpeningFilled()
  await apiWrapper.fillOpening(
    lead,
    openingId,
    applicationIds,
    amountPerPayout,
    now.add(firstPayoutInterval),
    payoutInterval,
    module
  )
  const applicationIdToWorkerIdMap: ApplicationIdToWorkerIdMap = await fillOpeningPromise

  // Assertions
  applicationIdToWorkerIdMap.forEach(async (workerId, applicationId) => {
    const worker: Worker = await apiWrapper.getWorkerById(workerId, module)
    const application: Application = await apiWrapper.getApplicationById(applicationId, module)
    assert(
      worker.role_account_id.toString() === application.role_account_id.toString(),
      `Role account ids does not match, worker account: ${worker.role_account_id}, application account ${application.role_account_id}`
    )
  })
  const openingWorkersAccounts: string[] = (await apiWrapper.getWorkers(module)).map((worker) =>
    worker.role_account_id.toString()
  )
  membersKeyPairs.forEach((keyPair) =>
    assert(openingWorkersAccounts.includes(keyPair.address), `Account ${keyPair.address} is not worker`)
  )
}

export async function fillLeaderOpening(
  apiWrapper: ApiWrapper,
  membersKeyPairs: KeyringPair[],
  sudo: KeyringPair,
  openingId: BN,
  firstPayoutInterval: BN,
  payoutInterval: BN,
  amountPerPayout: BN,
  module: WorkingGroups
) {
  const applicationIds: BN[] = (
    await Promise.all(
      membersKeyPairs.map(async (keypair) => apiWrapper.getActiveApplicationsIdsByRoleAccount(keypair.address, module))
    )
  ).flat()

  // Fill leader opening
  const now: BN = await apiWrapper.getBestBlock()
  const fillOpeningPromise: Promise<ApplicationIdToWorkerIdMap> = apiWrapper.expectOpeningFilled()
  await apiWrapper.sudoFillOpening(
    sudo,
    openingId,
    applicationIds,
    amountPerPayout,
    now.add(firstPayoutInterval),
    payoutInterval,
    module
  )

  // Assertions
  const applicationIdToWorkerIdMap: ApplicationIdToWorkerIdMap = await fillOpeningPromise
  applicationIdToWorkerIdMap.forEach(async (workerId, applicationId) => {
    const worker: Worker = await apiWrapper.getWorkerById(workerId, module)
    const application: Application = await apiWrapper.getApplicationById(applicationId, module)
    assert(
      worker.role_account_id.toString() === application.role_account_id.toString(),
      `Role account ids does not match, leader account: ${worker.role_account_id}, application account ${application.role_account_id}`
<<<<<<< HEAD
    )
  })
=======
    );
  });
  const leadWorkerId: BN = (await apiWrapper.getLeadWorkerId(module))!;
  const openingLeaderAccount: string = (await apiWrapper.getWorkerById(leadWorkerId, module)).role_account_id.toString();
  assert(
    openingLeaderAccount === membersKeyPairs[0].address, 
    `Unexpected leader account ${openingLeaderAccount}, expected ${membersKeyPairs[0].address}`
    );
>>>>>>> 6a946b96
}

export async function increaseStake(
  apiWrapper: ApiWrapper,
  membersKeyPairs: KeyringPair[],
  sudo: KeyringPair,
  module: WorkingGroups
) {
  // Fee estimation and transfer
  const increaseStakeFee: BN = apiWrapper.estimateIncreaseStakeFee(module)
  const stakeIncrement: BN = new BN(1)
  await apiWrapper.transferBalance(sudo, membersKeyPairs[0].address, increaseStakeFee.add(stakeIncrement))
  const workerId: BN = await apiWrapper.getWorkerIdByRoleAccount(membersKeyPairs[0].address, module)

  // Increase worker stake
  const increasedWorkerStake: BN = (await apiWrapper.getWorkerStakeAmount(workerId, module)).add(stakeIncrement)
  await apiWrapper.increaseStake(membersKeyPairs[0], workerId, stakeIncrement, module)
  const newWorkerStake: BN = await apiWrapper.getWorkerStakeAmount(workerId, module)
  assert(
    increasedWorkerStake.eq(newWorkerStake),
    `Unexpected worker stake ${newWorkerStake}, expected ${increasedWorkerStake}`
  )
}

export async function updateRewardAccount(
  apiWrapper: ApiWrapper,
  membersKeyPairs: KeyringPair[],
  keyring: Keyring,
  sudo: KeyringPair,
  module: WorkingGroups
) {
  // Fee estimation and transfer
  const updateRewardAccountFee: BN = apiWrapper.estimateUpdateRewardAccountFee(sudo.address, module)
  await apiWrapper.transferBalance(sudo, membersKeyPairs[0].address, updateRewardAccountFee)
  const workerId: BN = await apiWrapper.getWorkerIdByRoleAccount(membersKeyPairs[0].address, module)

  // Update reward account
  const createdAccount: KeyringPair = keyring.addFromUri(uuid().substring(0, 8))
  await apiWrapper.updateRewardAccount(membersKeyPairs[0], workerId, createdAccount.address, module)
  const newRewardAccount: string = await apiWrapper.getWorkerRewardAccount(workerId, module)
  assert(
    newRewardAccount === createdAccount.address,
    `Unexpected role account ${newRewardAccount}, expected ${createdAccount.address}`
  )
}

export async function updateRoleAccount(
  apiWrapper: ApiWrapper,
  membersKeyPairs: KeyringPair[],
  keyring: Keyring,
  sudo: KeyringPair,
  module: WorkingGroups
) {
  // Fee estimation and transfer
  const updateRoleAccountFee: BN = apiWrapper.estimateUpdateRoleAccountFee(sudo.address, module)
  await apiWrapper.transferBalance(sudo, membersKeyPairs[0].address, updateRoleAccountFee)
  const workerId: BN = await apiWrapper.getWorkerIdByRoleAccount(membersKeyPairs[0].address, module)

  // Update role account
  const createdAccount: KeyringPair = keyring.addFromUri(uuid().substring(0, 8))
  await apiWrapper.updateRoleAccount(membersKeyPairs[0], workerId, createdAccount.address, module)
  const newRoleAccount: string = (await apiWrapper.getWorkerById(workerId, module)).role_account_id.toString()
  assert(
    newRoleAccount === createdAccount.address,
    `Unexpected role account ${newRoleAccount}, expected ${createdAccount.address}`
  )

  membersKeyPairs[0] = createdAccount
}

export async function terminateApplications(
  apiWrapper: ApiWrapper,
  membersKeyPairs: KeyringPair[],
  lead: KeyringPair,
  sudo: KeyringPair,
  module: WorkingGroups
) {
  // Fee estimation and transfer
  const terminateApplicationFee = apiWrapper.estimateTerminateApplicationFee(module)
  await apiWrapper.transferBalance(sudo, lead.address, terminateApplicationFee.muln(membersKeyPairs.length))

  // Terminate worker applications
  await apiWrapper.batchTerminateApplication(lead, membersKeyPairs, module)
  membersKeyPairs.forEach(async (keyPair) => {
    const activeApplications = await apiWrapper.getActiveApplicationsIdsByRoleAccount(keyPair.address, module)
    assert(activeApplications.length === 0, `Account ${keyPair.address} has unexpected active applications`)
  })
}

export async function decreaseStake(
  apiWrapper: ApiWrapper,
  membersKeyPairs: KeyringPair[],
  lead: KeyringPair,
  sudo: KeyringPair,
  module: WorkingGroups,
  expectFailure: boolean
) {
  // Fee estimation and transfer
  const decreaseStakeFee = apiWrapper.estimateDecreaseStakeFee(module)
  await apiWrapper.transferBalance(sudo, lead.address, decreaseStakeFee)
  const workerStakeDecrement = new BN(1)
  const workerId: BN = await apiWrapper.getWorkerIdByRoleAccount(membersKeyPairs[0].address, module)

  // Worker stake decrement
  const decreasedWorkerStake: BN = (await apiWrapper.getWorkerStakeAmount(workerId, module)).sub(workerStakeDecrement)
  await apiWrapper.decreaseStake(lead, workerId, workerStakeDecrement, module, expectFailure)
  const newWorkerStake: BN = await apiWrapper.getWorkerStakeAmount(workerId, module)

  // Assertions
  if (!expectFailure) {
    assert(
      decreasedWorkerStake.eq(newWorkerStake),
      `Unexpected worker stake ${newWorkerStake}, expected ${decreasedWorkerStake}`
    )
  }
}

export async function slash(
  apiWrapper: ApiWrapper,
  membersKeyPairs: KeyringPair[],
  lead: KeyringPair,
  sudo: KeyringPair,
  module: WorkingGroups,
  expectFailure: boolean
) {
  // Fee estimation and transfer
  const slashStakeFee = apiWrapper.estimateSlashStakeFee(module)
  await apiWrapper.transferBalance(sudo, lead.address, slashStakeFee)
  const slashAmount = new BN(1)
  const workerId: BN = await apiWrapper.getWorkerIdByRoleAccount(membersKeyPairs[0].address, module)

  // Slash worker
  const slashedStake: BN = (await apiWrapper.getWorkerStakeAmount(workerId, module)).sub(slashAmount)
  await apiWrapper.slashStake(lead, workerId, slashAmount, module, expectFailure)
  const newStake: BN = await apiWrapper.getWorkerStakeAmount(workerId, module)

  // Assertions
  assert(slashedStake.eq(newStake), `Unexpected worker stake ${newStake}, expected ${slashedStake}`)
}

export async function terminateRole(
  apiWrapper: ApiWrapper,
  membersKeyPairs: KeyringPair[],
  lead: KeyringPair,
  sudo: KeyringPair,
  module: WorkingGroups,
  expectFailure: boolean
) {
  // Fee estimation and transfer
  const terminateRoleFee = apiWrapper.estimateTerminateRoleFee(module)
  await apiWrapper.transferBalance(sudo, lead.address, terminateRoleFee)
  const workerId: BN = await apiWrapper.getWorkerIdByRoleAccount(membersKeyPairs[0].address, module)

  // Slash worker
  await apiWrapper.terminateRole(lead, workerId, uuid().substring(0, 8), module, expectFailure)

  // Assertions
  apiWrapper.getWorkerIdByRoleAccount(membersKeyPairs[0].address, module)
  const newWorkerId = await apiWrapper.getWorkerIdByRoleAccount(membersKeyPairs[0].address, module)
  assert(newWorkerId === undefined, `Worker with account ${membersKeyPairs[0].address} is not terminated`)
}

export async function leaveRole(
  apiWrapper: ApiWrapper,
  membersKeyPairs: KeyringPair[],
  sudo: KeyringPair,
  module: WorkingGroups
) {
  // Fee estimation and transfer
  const leaveRoleFee = apiWrapper.estimateLeaveRoleFee(module)
  await apiWrapper.transferBalanceToAccounts(sudo, membersKeyPairs, leaveRoleFee)

  await apiWrapper.batchLeaveRole(membersKeyPairs, uuid().substring(0, 8), false, module)

  // Assertions
  membersKeyPairs.forEach(async (keyPair) => {
    apiWrapper.getWorkerIdByRoleAccount(keyPair.address, module)
    const newWorkerId = await apiWrapper.getWorkerIdByRoleAccount(keyPair.address, module)
    assert(newWorkerId === undefined, `Worker with account ${keyPair.address} is not terminated`)
  })
}

export async function awaitPayout(apiWrapper: ApiWrapper, membersKeyPairs: KeyringPair[], module: WorkingGroups) {
  const workerId: BN = await apiWrapper.getWorkerIdByRoleAccount(membersKeyPairs[0].address, module)
  const worker: Worker = await apiWrapper.getWorkerById(workerId, module)
  const reward: RewardRelationship = await apiWrapper.getRewardRelationship(worker.reward_relationship.unwrap())
  const now: BN = await apiWrapper.getBestBlock()
  const nextPaymentBlock: BN = new BN(reward.getField('next_payment_at_block').toString())
  const payoutInterval: BN = new BN(reward.getField('payout_interval').toString())
  const amountPerPayout: BN = new BN(reward.getField('amount_per_payout').toString())

  assert(now.lt(nextPaymentBlock), `Payout already happened in block ${nextPaymentBlock} now ${now}`)
  const balance = await apiWrapper.getBalance(membersKeyPairs[0].address)

  const firstPayoutWaitingPeriod = nextPaymentBlock.sub(now).addn(1)
  await Utils.wait(apiWrapper.getBlockDuration().mul(firstPayoutWaitingPeriod).toNumber())

  const balanceAfterFirstPayout = await apiWrapper.getBalance(membersKeyPairs[0].address)
  const expectedBalanceFirst = balance.add(amountPerPayout)
  assert(
    balanceAfterFirstPayout.eq(expectedBalanceFirst),
    `Unexpected balance, expected ${expectedBalanceFirst} got ${balanceAfterFirstPayout}`
  )

  const secondPayoutWaitingPeriod = payoutInterval.addn(1)
  await Utils.wait(apiWrapper.getBlockDuration().mul(secondPayoutWaitingPeriod).toNumber())

  const balanceAfterSecondPayout = await apiWrapper.getBalance(membersKeyPairs[0].address)
  const expectedBalanceSecond = expectedBalanceFirst.add(amountPerPayout)
  assert(
    balanceAfterSecondPayout.eq(expectedBalanceSecond),
    `Unexpected balance, expected ${expectedBalanceSecond} got ${balanceAfterSecondPayout}`
  )
}

export async function setMintCapacity(apiWrapper: ApiWrapper, sudo: KeyringPair, capacity: BN, module: WorkingGroups) {
  await apiWrapper.sudoSetWorkingGroupMintCapacity(sudo, capacity, module)
}

export async function expectLeadOpeningAdded(apiWrapper: ApiWrapper): Promise<BN> {
  return apiWrapper.expectOpeningAdded()
}

export async function expectLeaderSet(
  apiWrapper: ApiWrapper,
  leaderAddress: string,
  module: WorkingGroups
): Promise<BN> {
  const leadWorkerId: BN = await apiWrapper.expectLeaderSet()
  const worker: Worker = await apiWrapper.getWorkerById(leadWorkerId, module)
  const leaderApplicationId = (await apiWrapper.getApplicationsIdsByRoleAccount(leaderAddress, module))[0]
  const application: Application = await apiWrapper.getApplicationById(leaderApplicationId, module)
  assert(
    worker.role_account_id.eq(application.role_account_id),
    `Role account ids does not match, leader account: ${worker.role_account_id}, application account ${application.role_account_id}`
  )
  return leadWorkerId
}

export async function expectBeganApplicationReview(apiWrapper: ApiWrapper): Promise<BN> {
  return apiWrapper.expectApplicationReviewBegan()
}

export async function expectLeaderRoleTerminated(apiWrapper: ApiWrapper, module: WorkingGroups): Promise<void> {
  await apiWrapper.expectLeaderTerminated()
  const leadWorkerId: BN | undefined = await apiWrapper.getLeadWorkerId(module)
  assert(leadWorkerId === undefined, `Unexpected lead worker id: ${leadWorkerId}, expected none`)
  return
}

export async function expectLeaderRewardAmountUpdated(
  apiWrapper: ApiWrapper,
  expectedReward: BN,
  module: WorkingGroups
): Promise<void> {
  await apiWrapper.expectWorkerRewardAmountUpdated()
  const leadWorkerId: BN = (await apiWrapper.getLeadWorkerId(module))!
  const receivedReward: BN = (await apiWrapper.getRewardRelationship(leadWorkerId)).getField<Balance>(
    'amount_per_payout'
  )
  assert(
    receivedReward.eq(expectedReward),
    `Unexpected reward amount for worker with id ${leadWorkerId}: ${receivedReward}, expected ${expectedReward}`
  )
  return
}

export async function expectLeaderStakeDecreased(
  apiWrapper: ApiWrapper,
  expectedStake: BN,
  module: WorkingGroups
): Promise<void> {
  await apiWrapper.expectWorkerStakeDecreased()
  const leadWorkerId: BN = (await apiWrapper.getLeadWorkerId(module))!
  const receivedStake: BN = await apiWrapper.getWorkerStakeAmount(leadWorkerId, module)
  assert(
    receivedStake.eq(expectedStake),
    `Unexpected stake amount for worker with id ${leadWorkerId}: ${receivedStake}, expected ${expectedStake}`
  )
  return
}

export async function expectLeaderSlashed(
  apiWrapper: ApiWrapper,
  expectedStake: BN,
  module: WorkingGroups
): Promise<void> {
  await apiWrapper.expectWorkerStakeSlashed()
  const leadWorkerId: BN = (await apiWrapper.getLeadWorkerId(module))!
  const receivedStake: BN = await apiWrapper.getWorkerStakeAmount(leadWorkerId, module)
  assert(
    receivedStake.eq(expectedStake),
    `Unexpected stake amount for worker with id after slash ${leadWorkerId}: ${receivedStake}, expected ${expectedStake}`
  )
  return
}

export async function expectMintCapacityChanged(apiWrapper: ApiWrapper, expectedMintCapacity: BN): Promise<void> {
  const receivedMintCapacity = await apiWrapper.expectMintCapacityChanged()
  assert(
    receivedMintCapacity.eq(expectedMintCapacity),
    `Unexpected mint capacity: ${receivedMintCapacity}, expected ${expectedMintCapacity}`
  )
  return
}<|MERGE_RESOLUTION|>--- conflicted
+++ resolved
@@ -24,35 +24,9 @@
   expectFailure: boolean
 ): Promise<BN> {
   // Worker opening construction
-<<<<<<< HEAD
-  const opening = new WorkingGroupOpening()
   const activateAtBlock: BN | undefined = activationDelay.eqn(0)
     ? undefined
     : (await apiWrapper.getBestBlock()).add(activationDelay)
-  opening.setActivateAtBlock(activateAtBlock)
-  opening.setMaxActiveApplicants(new BN(membersKeyPairs.length))
-  opening.setMaxReviewPeriodLength(new BN(32))
-  opening.setApplicationStakingPolicyAmount(new BN(applicationStake))
-  opening.setApplicationCrowdedOutUnstakingPeriodLength(new BN(1))
-  opening.setApplicationExpiredUnstakingPeriodLength(new BN(1))
-  opening.setRoleStakingPolicyAmount(new BN(roleStake))
-  opening.setRoleCrowdedOutUnstakingPeriodLength(new BN(1))
-  opening.setRoleExpiredUnstakingPeriodLength(new BN(1))
-  opening.setSlashableMaxCount(new BN(1))
-  opening.setSlashableMaxPercentPtsPerTime(new BN(100))
-  opening.setSuccessfulApplicantApplicationStakeUnstakingPeriod(unstakingPeriod)
-  opening.setFailedApplicantApplicationStakeUnstakingPeriod(unstakingPeriod)
-  opening.setFailedApplicantRoleStakeUnstakingPeriod(unstakingPeriod)
-  opening.setTerminateApplicationStakeUnstakingPeriod(unstakingPeriod)
-  opening.setTerminateRoleStakeUnstakingPeriod(unstakingPeriod)
-  opening.setExitRoleApplicationStakeUnstakingPeriod(unstakingPeriod)
-  opening.setExitRoleStakeUnstakingPeriod(unstakingPeriod)
-  opening.setText(uuid().substring(0, 8))
-  opening.setOpeningType('Worker')
-=======
-  const activateAtBlock: BN | undefined = activationDelay.eqn(0)
-    ? undefined
-    : (await apiWrapper.getBestBlock()).add(activationDelay);
   const opening = new WorkingGroupOpening()
     .setActivateAtBlock(activateAtBlock)
     .setMaxActiveApplicants(new BN(membersKeyPairs.length))
@@ -73,8 +47,7 @@
     .setExitRoleApplicationStakeUnstakingPeriod(unstakingPeriod)
     .setExitRoleStakeUnstakingPeriod(unstakingPeriod)
     .setText(uuid().substring(0, 8))
-    .setOpeningType('Worker');
->>>>>>> 6a946b96
+    .setOpeningType('Worker')
 
   // Fee estimation and transfer
   const addOpeningFee: BN = apiWrapper.estimateAddOpeningFee(opening, module)
@@ -102,37 +75,7 @@
   // Leader opening creation
   const activateAtBlock: BN | undefined = activationDelay.eqn(0)
     ? undefined
-<<<<<<< HEAD
     : (await apiWrapper.getBestBlock()).add(activationDelay)
-  const opening = new WorkingGroupOpening()
-  opening.setActivateAtBlock(activateAtBlock)
-  opening.setMaxActiveApplicants(new BN(membersKeyPairs.length))
-  opening.setMaxReviewPeriodLength(new BN(32))
-  opening.setApplicationStakingPolicyAmount(new BN(applicationStake))
-  opening.setApplicationCrowdedOutUnstakingPeriodLength(new BN(1))
-  opening.setApplicationExpiredUnstakingPeriodLength(new BN(1))
-  opening.setRoleStakingPolicyAmount(new BN(roleStake))
-  opening.setRoleCrowdedOutUnstakingPeriodLength(new BN(1))
-  opening.setRoleExpiredUnstakingPeriodLength(new BN(1))
-  opening.setSlashableMaxCount(new BN(1))
-  opening.setSlashableMaxPercentPtsPerTime(new BN(100))
-  opening.setSuccessfulApplicantApplicationStakeUnstakingPeriod(new BN(1))
-  opening.setFailedApplicantApplicationStakeUnstakingPeriod(new BN(1))
-  opening.setFailedApplicantRoleStakeUnstakingPeriod(new BN(1))
-  opening.setTerminateApplicationStakeUnstakingPeriod(new BN(1))
-  opening.setTerminateRoleStakeUnstakingPeriod(new BN(1))
-  opening.setExitRoleApplicationStakeUnstakingPeriod(new BN(1))
-  opening.setExitRoleStakeUnstakingPeriod(new BN(1))
-  opening.setText(uuid().substring(0, 8))
-  opening.setOpeningType('leader')
-
-  const addOpeningPromise: Promise<BN> = apiWrapper.expectOpeningAdded()
-  await apiWrapper.sudoAddOpening(sudo, opening, module)
-  const openingId: BN = await addOpeningPromise
-
-  return openingId
-=======
-    : (await apiWrapper.getBestBlock()).add(activationDelay);
   const opening = new WorkingGroupOpening()
     .setActivateAtBlock(activateAtBlock)
     .setMaxActiveApplicants(new BN(membersKeyPairs.length))
@@ -153,14 +96,13 @@
     .setExitRoleApplicationStakeUnstakingPeriod(new BN(1))
     .setExitRoleStakeUnstakingPeriod(new BN(1))
     .setText(uuid().substring(0, 8))
-    .setOpeningType('leader');
-
-  const addOpeningPromise: Promise<BN> = apiWrapper.expectOpeningAdded();
-  await apiWrapper.sudoAddOpening(sudo, opening, module);
-  const openingId: BN = await addOpeningPromise;
-
-  return openingId;
->>>>>>> 6a946b96
+    .setOpeningType('leader')
+
+  const addOpeningPromise: Promise<BN> = apiWrapper.expectOpeningAdded()
+  await apiWrapper.sudoAddOpening(sudo, opening, module)
+  const openingId: BN = await addOpeningPromise
+
+  return openingId
 }
 
 export async function acceptApplications(
@@ -342,19 +284,14 @@
     assert(
       worker.role_account_id.toString() === application.role_account_id.toString(),
       `Role account ids does not match, leader account: ${worker.role_account_id}, application account ${application.role_account_id}`
-<<<<<<< HEAD
     )
   })
-=======
-    );
-  });
-  const leadWorkerId: BN = (await apiWrapper.getLeadWorkerId(module))!;
-  const openingLeaderAccount: string = (await apiWrapper.getWorkerById(leadWorkerId, module)).role_account_id.toString();
-  assert(
-    openingLeaderAccount === membersKeyPairs[0].address, 
+  const leadWorkerId: BN = (await apiWrapper.getLeadWorkerId(module))!
+  const openingLeaderAccount: string = (await apiWrapper.getWorkerById(leadWorkerId, module)).role_account_id.toString()
+  assert(
+    openingLeaderAccount === membersKeyPairs[0].address,
     `Unexpected leader account ${openingLeaderAccount}, expected ${membersKeyPairs[0].address}`
-    );
->>>>>>> 6a946b96
+  )
 }
 
 export async function increaseStake(
