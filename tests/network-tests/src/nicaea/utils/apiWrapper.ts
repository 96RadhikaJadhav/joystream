<<<<<<< HEAD
import { ApiPromise, WsProvider } from '@polkadot/api'
import { Option, Vec, Bytes, u32, u64 } from '@polkadot/types'
import { Codec } from '@polkadot/types/types'
import { KeyringPair } from '@polkadot/keyring/types'
import { UserInfo, PaidMembershipTerms, MemberId } from '@nicaea/types/members'
import { Mint, MintId } from '@nicaea/types/mint'
import { Lead, LeadId } from '@nicaea/types/content-working-group'
import { Application, WorkerId, Worker, ApplicationIdToWorkerIdMap, Opening } from '@nicaea/types/working-group'
import { RoleParameters } from '@nicaea/types/roles'
import { Seat } from '@nicaea/types/council'
import { Balance, EventRecord, AccountId, BlockNumber, BalanceOf } from '@polkadot/types/interfaces'
import BN from 'bn.js'
import { SubmittableExtrinsic } from '@polkadot/api/types'
import { Sender } from './sender'
import { Utils } from './utils'
import { Stake, StakedState } from '@nicaea/types/stake'
import { RewardRelationship } from '@nicaea/types/recurring-rewards'
import { Opening as HiringOpening, Application as HiringApplication, ApplicationId } from '@nicaea/types/hiring'
import { WorkingGroupOpening } from '../dto/workingGroupOpening'
import { FillOpeningParameters } from '../dto/fillOpeningParameters'
=======
import { ApiPromise, WsProvider } from '@polkadot/api';
import { Option, Vec, Bytes, u32, u64 } from '@polkadot/types';
import { Codec } from '@polkadot/types/types';
import { KeyringPair } from '@polkadot/keyring/types';
import { UserInfo, PaidMembershipTerms, MemberId } from '@nicaea/types/members';
import { Mint, MintId } from '@nicaea/types/mint';
import { Lead, LeadId } from '@nicaea/types/content-working-group';
import { Application, WorkerId, Worker, ApplicationIdToWorkerIdMap, Opening } from '@nicaea/types/working-group';
import { Application as HiringApplication } from '@nicaea/types/hiring';
import { RoleParameters } from '@nicaea/types/roles';
import { Seat } from '@nicaea/types/council';
import { Balance, EventRecord, AccountId, BlockNumber, BalanceOf } from '@polkadot/types/interfaces';
import BN from 'bn.js';
import { SubmittableExtrinsic, UnsubscribePromise } from '@polkadot/api/types';
import { Sender } from './sender';
import { Utils } from './utils';
import { Stake, StakedState } from '@nicaea/types/stake';
import { RewardRelationship } from '@nicaea/types/recurring-rewards';
import { Opening as HiringOpening, ApplicationId } from '@nicaea/types/hiring';
import { WorkingGroupOpening } from '../dto/workingGroupOpening';
import { FillOpeningParameters } from '../dto/fillOpeningParameters';
>>>>>>> 6a946b96

export enum WorkingGroups {
  StorageWorkingGroup = 'storageWorkingGroup',
}

export class ApiWrapper {
  private readonly api: ApiPromise
  private readonly sender: Sender

  public static async create(provider: WsProvider): Promise<ApiWrapper> {
    const api = await ApiPromise.create({ provider })
    return new ApiWrapper(api)
  }

  constructor(api: ApiPromise) {
    this.api = api
    this.sender = new Sender(api)
  }

  public close() {
    this.api.disconnect()
  }

  public getWorkingGroupString(workingGroup: WorkingGroups): string {
    switch (workingGroup) {
      case WorkingGroups.StorageWorkingGroup:
        return 'Storage'
      default:
<<<<<<< HEAD
        return 'Undefined'
=======
        throw new Error(`Invalid working group string representation: ${workingGroup}`);
        ;
>>>>>>> 6a946b96
    }
  }

  public async buyMembership(
    account: KeyringPair,
    paidTermsId: number,
    name: string,
    expectFailure = false
  ): Promise<void> {
    return this.sender.signAndSend(
      this.api.tx.members.buyMembership(paidTermsId, new UserInfo({ 'handle': name, 'avatar_uri': '', 'about': '' })),
      account,
      expectFailure
    )
  }

  public getMemberIds(address: string): Promise<MemberId[]> {
    return this.api.query.members.memberIdsByControllerAccountId<Vec<MemberId>>(address)
  }

  public getBalance(address: string): Promise<Balance> {
    return this.api.query.balances.freeBalance<Balance>(address)
  }

  public async transferBalance(from: KeyringPair, to: string, amount: BN): Promise<void> {
    return this.sender.signAndSend(this.api.tx.balances.transfer(to, amount), from)
  }

  public getPaidMembershipTerms(paidTermsId: number): Promise<Option<PaidMembershipTerms>> {
    return this.api.query.members.paidMembershipTermsById<Option<PaidMembershipTerms>>(paidTermsId)
  }

  public getMembershipFee(paidTermsId: number): Promise<BN> {
    return this.getPaidMembershipTerms(paidTermsId).then((terms) => terms.unwrap().fee.toBn())
  }

  public async transferBalanceToAccounts(from: KeyringPair, to: KeyringPair[], amount: BN): Promise<void[]> {
    return Promise.all(
      to.map(async (keyPair) => {
        await this.transferBalance(from, keyPair.address, amount)
      })
    )
  }

  private getBaseTxFee(): BN {
    return this.api.createType('BalanceOf', this.api.consts.transactionPayment.transactionBaseFee).toBn()
  }

  private estimateTxFee(tx: SubmittableExtrinsic<'promise'>): BN {
    const baseFee: BN = this.getBaseTxFee()
    const byteFee: BN = this.api.createType('BalanceOf', this.api.consts.transactionPayment.transactionByteFee).toBn()
    return Utils.calcTxLength(tx).mul(byteFee).add(baseFee)
  }

  public estimateBuyMembershipFee(account: KeyringPair, paidTermsId: number, name: string): BN {
    return this.estimateTxFee(
      this.api.tx.members.buyMembership(paidTermsId, new UserInfo({ 'handle': name, 'avatar_uri': '', 'about': '' }))
    )
  }

  public estimateApplyForCouncilFee(amount: BN): BN {
    return this.estimateTxFee(this.api.tx.councilElection.apply(amount))
  }

  public estimateVoteForCouncilFee(nominee: string, salt: string, stake: BN): BN {
    const hashedVote: string = Utils.hashVote(nominee, salt)
    return this.estimateTxFee(this.api.tx.councilElection.vote(hashedVote, stake))
  }

  public estimateRevealVoteFee(nominee: string, salt: string): BN {
    const hashedVote: string = Utils.hashVote(nominee, salt)
    return this.estimateTxFee(this.api.tx.councilElection.reveal(hashedVote, nominee, salt))
  }

  public estimateProposeRuntimeUpgradeFee(stake: BN, name: string, description: string, runtime: Bytes | string): BN {
    return this.estimateTxFee(
      this.api.tx.proposalsCodex.createRuntimeUpgradeProposal(stake, name, description, stake, runtime)
    )
  }

  public estimateProposeTextFee(stake: BN, name: string, description: string, text: string): BN {
    return this.estimateTxFee(this.api.tx.proposalsCodex.createTextProposal(stake, name, description, stake, text))
  }

  public estimateProposeSpendingFee(
    title: string,
    description: string,
    stake: BN,
    balance: BN,
    destination: string
  ): BN {
    return this.estimateTxFee(
      this.api.tx.proposalsCodex.createSpendingProposal(stake, title, description, stake, balance, destination)
    )
  }

  public estimateProposeContentWorkingGroupMintCapacityFee(
    title: string,
    description: string,
    stake: BN,
    balance: BN
  ): BN {
    return this.estimateTxFee(
      this.api.tx.proposalsCodex.createSetContentWorkingGroupMintCapacityProposal(
        stake,
        title,
        description,
        stake,
        balance
      )
    )
  }

  public estimateProposeValidatorCountFee(title: string, description: string, stake: BN): BN {
    return this.estimateTxFee(
      this.api.tx.proposalsCodex.createSetValidatorCountProposal(stake, title, description, stake, stake)
    )
  }

  public estimateProposeLeadFee(title: string, description: string, stake: BN, address: string): BN {
    return this.estimateTxFee(
      this.api.tx.proposalsCodex.createSetLeadProposal(stake, title, description, stake, { stake, address })
    )
  }

  public estimateProposeEvictStorageProviderFee(title: string, description: string, stake: BN, address: string): BN {
    return this.estimateTxFee(
      this.api.tx.proposalsCodex.createEvictStorageProviderProposal(stake, title, description, stake, address)
    )
  }

  public estimateProposeStorageRoleParametersFee(
    title: string,
    description: string,
    stake: BN,
    minStake: BN,
    minActors: BN,
    maxActors: BN,
    reward: BN,
    rewardPeriod: BN,
    bondingPeriod: BN,
    unbondingPeriod: BN,
    minServicePeriod: BN,
    startupGracePeriod: BN,
    entryRequestFee: BN
  ): BN {
    return this.estimateTxFee(
      this.api.tx.proposalsCodex.createSetStorageRoleParametersProposal(stake, title, description, stake, [
        minStake,
        minActors,
        maxActors,
        reward,
        rewardPeriod,
        bondingPeriod,
        unbondingPeriod,
        minServicePeriod,
        startupGracePeriod,
        entryRequestFee,
      ])
    )
  }

  public estimateProposeElectionParametersFee(
    title: string,
    description: string,
    stake: BN,
    announcingPeriod: BN,
    votingPeriod: BN,
    revealingPeriod: BN,
    councilSize: BN,
    candidacyLimit: BN,
    newTermDuration: BN,
    minCouncilStake: BN,
    minVotingStake: BN
  ): BN {
    return this.estimateTxFee(
      this.api.tx.proposalsCodex.createSetElectionParametersProposal(stake, title, description, stake, [
        announcingPeriod,
        votingPeriod,
        revealingPeriod,
        councilSize,
        candidacyLimit,
        newTermDuration,
        minCouncilStake,
        minVotingStake,
      ])
    )
  }

  public estimateVoteForProposalFee(): BN {
    return this.estimateTxFee(this.api.tx.proposalsEngine.vote(0, 0, 'Approve'))
  }

  public estimateAddOpeningFee(opening: WorkingGroupOpening, module: WorkingGroups): BN {
    return this.estimateTxFee(
      this.api.tx[module].addOpening(
        opening.getActivateAt(),
        opening.getCommitment(),
        opening.getText(),
        opening.getOpeningType()
      )
    )
  }

  public estimateAcceptApplicationsFee(module: WorkingGroups): BN {
    return this.estimateTxFee(this.api.tx[module].acceptApplications(0))
  }

  public estimateApplyOnOpeningFee(account: KeyringPair, module: WorkingGroups): BN {
    return this.estimateTxFee(
      this.api.tx[module].applyOnOpening(
        0,
        0,
        account.address,
        0,
        0,
        'Some testing text used for estimation purposes which is longer than text expected during the test'
      )
    )
  }

  public estimateBeginApplicantReviewFee(module: WorkingGroups): BN {
    return this.estimateTxFee(this.api.tx[module].beginApplicantReview(0))
  }

  public estimateFillOpeningFee(module: WorkingGroups): BN {
    return this.estimateTxFee(
      this.api.tx[module].fillOpening(0, [0], {
        'amount_per_payout': 0,
        'next_payment_at_block': 0,
        'payout_interval': 0,
      })
    )
  }

  public estimateIncreaseStakeFee(module: WorkingGroups): BN {
    return this.estimateTxFee(this.api.tx[module].increaseStake(0, 0))
  }

  public estimateDecreaseStakeFee(module: WorkingGroups): BN {
    return this.estimateTxFee(this.api.tx[module].decreaseStake(0, 0))
  }

  public estimateUpdateRoleAccountFee(address: string, module: WorkingGroups): BN {
    return this.estimateTxFee(this.api.tx[module].updateRoleAccount(0, address))
  }

  public estimateUpdateRewardAccountFee(address: string, module: WorkingGroups): BN {
    return this.estimateTxFee(this.api.tx[module].updateRewardAccount(0, address))
  }

  public estimateLeaveRoleFee(module: WorkingGroups): BN {
    return this.estimateTxFee(this.api.tx[module].leaveRole(0, 'Long justification text'))
  }

  public estimateWithdrawApplicationFee(module: WorkingGroups): BN {
    return this.estimateTxFee(this.api.tx[module].withdrawApplication(0))
  }

  public estimateTerminateApplicationFee(module: WorkingGroups): BN {
    return this.estimateTxFee(this.api.tx[module].terminateApplication(0))
  }

  public estimateSlashStakeFee(module: WorkingGroups): BN {
    return this.estimateTxFee(this.api.tx[module].slashStake(0, 0))
  }

  public estimateTerminateRoleFee(module: WorkingGroups): BN {
    return this.estimateTxFee(
      this.api.tx[module].terminateRole(
        0,
        'Long justification text explaining why the worker role will be terminated',
        false
      )
    )
  }

  public estimateProposeCreateWorkingGroupLeaderOpeningFee(): BN {
    const opening: WorkingGroupOpening = new WorkingGroupOpening()
    opening.setActivateAtBlock(undefined)
    opening.setMaxActiveApplicants(new BN(32))
    opening.setMaxReviewPeriodLength(new BN(32))
    opening.setApplicationStakingPolicyAmount(new BN(1))
    opening.setApplicationCrowdedOutUnstakingPeriodLength(new BN(1))
    opening.setApplicationExpiredUnstakingPeriodLength(new BN(1))
    opening.setRoleStakingPolicyAmount(new BN(1))
    opening.setRoleCrowdedOutUnstakingPeriodLength(new BN(1))
    opening.setRoleExpiredUnstakingPeriodLength(new BN(1))
    opening.setSlashableMaxCount(new BN(0))
    opening.setSlashableMaxPercentPtsPerTime(new BN(0))
    opening.setSuccessfulApplicantApplicationStakeUnstakingPeriod(new BN(1))
    opening.setFailedApplicantApplicationStakeUnstakingPeriod(new BN(1))
    opening.setFailedApplicantRoleStakeUnstakingPeriod(new BN(1))
    opening.setTerminateApplicationStakeUnstakingPeriod(new BN(1))
    opening.setTerminateRoleStakeUnstakingPeriod(new BN(1))
    opening.setExitRoleApplicationStakeUnstakingPeriod(new BN(1))
    opening.setExitRoleStakeUnstakingPeriod(new BN(1))

    return this.estimateTxFee(
      this.api.tx.proposalsCodex.createAddWorkingGroupLeaderOpeningProposal(
        0,
        'some long title for the purpose of testing',
        'some long description for the purpose of testing',
        0,
        {
<<<<<<< HEAD
          'activate_at': opening.getActivateAt(),
          'commitment': opening.getCommitment(),
          'human_readable_text': 'Opening readable text',
          'working_group': 'Storage',
=======
          activate_at: 'CurrentBlock',
          commitment: {
            application_rationing_policy: { max_active_applicants: 32 },
            max_review_period_length: 32,
            application_staking_policy: {
              amount: 0,
              amount_mode: 'AtLeast',
              crowded_out_unstaking_period_length: 0,
              review_period_expired_unstaking_period_length: 0,
            },
            role_staking_policy: {
              amount: 0,
              amount_mode: 'AtLeast',
              crowded_out_unstaking_period_length: 0,
              review_period_expired_unstaking_period_length: 0,
            },
            role_slashing_terms: {
              Slashable: {
                max_count: 0,
                max_percent_pts_per_time: 0,
              },
            },
            fill_opening_successful_applicant_application_stake_unstaking_period: 0,
            fill_opening_failed_applicant_application_stake_unstaking_period: 0,
            fill_opening_failed_applicant_role_stake_unstaking_period: 0,
            terminate_curator_application_stake_unstaking_period: 0,
            terminate_curator_role_stake_unstaking_period: 0,
            exit_curator_role_application_stake_unstaking_period: 0,
            exit_curator_role_stake_unstaking_period: 0,
          },
          human_readable_text: 'Opening readable text',
          working_group: 'Storage',
>>>>>>> 6a946b96
        }
      )
    )
  }

  public estimateProposeBeginWorkingGroupLeaderApplicationReviewFee(): BN {
    return this.estimateTxFee(
      this.api.tx.proposalsCodex.createBeginReviewWorkingGroupLeaderApplicationsProposal(
        0,
        'Some testing text used for estimation purposes which is longer than text expected during the test',
        'Some testing text used for estimation purposes which is longer than text expected during the test',
        0,
        0,
        'Storage'
      )
    )
  }

  public estimateProposeFillLeaderOpeningFee(): BN {
    const fillOpeningParameters: FillOpeningParameters = new FillOpeningParameters()
<<<<<<< HEAD
    fillOpeningParameters.setAmountPerPayout(new BN(1))
    fillOpeningParameters.setNextPaymentAtBlock(new BN(99999))
    fillOpeningParameters.setPayoutInterval(new BN(99999))
    fillOpeningParameters.setOpeningId(new BN(0))
    fillOpeningParameters.setSuccessfulApplicationId(new BN(0))
    fillOpeningParameters.setWorkingGroup('Storage')
=======
      .setAmountPerPayout(new BN(1))
      .setNextPaymentAtBlock(new BN(99999))
      .setPayoutInterval(new BN(99999))
      .setOpeningId(new BN(0))
      .setSuccessfulApplicationId(new BN(0))
      .setWorkingGroup('Storage');
>>>>>>> 6a946b96

    return this.estimateTxFee(
      this.api.tx.proposalsCodex.createFillWorkingGroupLeaderOpeningProposal(
        0,
        'Some testing text used for estimation purposes which is longer than text expected during the test',
        'Some testing text used for estimation purposes which is longer than text expected during the test',
        0,
        fillOpeningParameters.getFillOpeningParameters()
      )
    )
  }

  public estimateProposeTerminateLeaderRoleFee(): BN {
    return this.estimateTxFee(
      this.api.tx.proposalsCodex.createTerminateWorkingGroupLeaderRoleProposal(
        0,
        'Some testing text used for estimation purposes which is longer than text expected during the test',
        'Some testing text used for estimation purposes which is longer than text expected during the test',
        0,
        {
          'worker_id': 0,
          'rationale': 'Exceptionaly long and extraordinary descriptive rationale',
          'slash': true,
          'working_group': 'Storage',
        }
      )
    )
  }

  public estimateProposeLeaderRewardFee(): BN {
    return this.estimateTxFee(
      this.api.tx.proposalsCodex.createSetWorkingGroupLeaderRewardProposal(
        0,
        'Some testing text used for estimation purposes which is longer than text expected during the test',
        'Some testing text used for estimation purposes which is longer than text expected during the test',
        0,
        0,
        0,
        'Storage'
      )
    )
  }

  public estimateProposeDecreaseLeaderStakeFee(): BN {
    return this.estimateTxFee(
      this.api.tx.proposalsCodex.createDecreaseWorkingGroupLeaderStakeProposal(
        0,
        'Some testing text used for estimation purposes which is longer than text expected during the test',
        'Some testing text used for estimation purposes which is longer than text expected during the test',
        0,
        0,
        0,
        'Storage'
      )
    )
  }

  public estimateProposeSlashLeaderStakeFee(): BN {
    return this.estimateTxFee(
      this.api.tx.proposalsCodex.createSlashWorkingGroupLeaderStakeProposal(
        0,
        'Some testing text used for estimation purposes which is longer than text expected during the test',
        'Some testing text used for estimation purposes which is longer than text expected during the test',
        0,
        0,
        0,
        'Storage'
      )
    )
  }

  public estimateProposeWorkingGroupMintCapacityFee(): BN {
    return this.estimateTxFee(
      this.api.tx.proposalsCodex.createSetWorkingGroupMintCapacityProposal(
        0,
        'Some testing text used for estimation purposes which is longer than text expected during the test',
        'Some testing text used for estimation purposes which is longer than text expected during the test',
        0,
        0,
        'Storage'
      )
    )
  }

  private applyForCouncilElection(account: KeyringPair, amount: BN): Promise<void> {
    return this.sender.signAndSend(this.api.tx.councilElection.apply(amount), account, false)
  }

  public batchApplyForCouncilElection(accounts: KeyringPair[], amount: BN): Promise<void[]> {
    return Promise.all(
      accounts.map(async (keyPair) => {
        await this.applyForCouncilElection(keyPair, amount)
      })
    )
  }

  public async getCouncilElectionStake(address: string): Promise<BN> {
    // TODO alter then `applicantStake` type will be introduced
    return this.api.query.councilElection.applicantStakes(address).then((stake) => {
      const parsed = JSON.parse(stake.toString())
      return new BN(parsed.new)
    })
  }

  private voteForCouncilMember(account: KeyringPair, nominee: string, salt: string, stake: BN): Promise<void> {
    const hashedVote: string = Utils.hashVote(nominee, salt)
    return this.sender.signAndSend(this.api.tx.councilElection.vote(hashedVote, stake), account, false)
  }

  public batchVoteForCouncilMember(
    accounts: KeyringPair[],
    nominees: KeyringPair[],
    salt: string[],
    stake: BN
  ): Promise<void[]> {
    return Promise.all(
      accounts.map(async (keyPair, index) => {
        await this.voteForCouncilMember(keyPair, nominees[index].address, salt[index], stake)
      })
    )
  }

  private revealVote(account: KeyringPair, commitment: string, nominee: string, salt: string): Promise<void> {
    return this.sender.signAndSend(this.api.tx.councilElection.reveal(commitment, nominee, salt), account, false)
  }

  public batchRevealVote(accounts: KeyringPair[], nominees: KeyringPair[], salt: string[]): Promise<void[]> {
    return Promise.all(
      accounts.map(async (keyPair, index) => {
        const commitment = Utils.hashVote(nominees[index].address, salt[index])
        await this.revealVote(keyPair, commitment, nominees[index].address, salt[index])
      })
    )
  }

  // TODO consider using configurable genesis instead
  public sudoStartAnnouncingPerion(sudo: KeyringPair, endsAtBlock: BN): Promise<void> {
    return this.sender.signAndSend(
      this.api.tx.sudo.sudo(this.api.tx.councilElection.setStageAnnouncing(endsAtBlock)),
      sudo,
      false
    )
  }

  public sudoStartVotingPerion(sudo: KeyringPair, endsAtBlock: BN): Promise<void> {
    return this.sender.signAndSend(
      this.api.tx.sudo.sudo(this.api.tx.councilElection.setStageVoting(endsAtBlock)),
      sudo,
      false
    )
  }

  public sudoStartRevealingPerion(sudo: KeyringPair, endsAtBlock: BN): Promise<void> {
    return this.sender.signAndSend(
      this.api.tx.sudo.sudo(this.api.tx.councilElection.setStageRevealing(endsAtBlock)),
      sudo,
      false
    )
  }

  public sudoSetCouncilMintCapacity(sudo: KeyringPair, capacity: BN): Promise<void> {
    return this.sender.signAndSend(
      this.api.tx.sudo.sudo(this.api.tx.council.setCouncilMintCapacity(capacity)),
      sudo,
      false
    )
  }

  public sudoSetWorkingGroupMintCapacity(sudo: KeyringPair, capacity: BN, module: WorkingGroups): Promise<void> {
    return this.sender.signAndSend(this.api.tx.sudo.sudo(this.api.tx[module].setMintCapacity(capacity)), sudo, false)
  }

  public getBestBlock(): Promise<BN> {
    return this.api.derive.chain.bestNumber()
  }

  public getCouncil(): Promise<Seat[]> {
    return this.api.query.council.activeCouncil<Vec<Codec>>().then((seats) => {
      return (seats as unknown) as Seat[]
    })
  }

  public getRuntime(): Promise<Bytes> {
    return this.api.query.substrate.code<Bytes>()
  }

  public async proposeRuntime(
    account: KeyringPair,
    stake: BN,
    name: string,
    description: string,
    runtime: Bytes | string
  ): Promise<void> {
    const memberId: BN = (await this.getMemberIds(account.address))[0].toBn()
    return this.sender.signAndSend(
      this.api.tx.proposalsCodex.createRuntimeUpgradeProposal(memberId, name, description, stake, runtime),
      account,
      false
    )
  }

  public async proposeText(
    account: KeyringPair,
    stake: BN,
    name: string,
    description: string,
    text: string
  ): Promise<void> {
    const memberId: BN = (await this.getMemberIds(account.address))[0].toBn()
    return this.sender.signAndSend(
      this.api.tx.proposalsCodex.createTextProposal(memberId, name, description, stake, text),
      account,
      false
    )
  }

  public async proposeSpending(
    account: KeyringPair,
    title: string,
    description: string,
    stake: BN,
    balance: BN,
    destination: string
  ): Promise<void> {
    const memberId: BN = (await this.getMemberIds(account.address))[0].toBn()
    return this.sender.signAndSend(
      this.api.tx.proposalsCodex.createSpendingProposal(memberId, title, description, stake, balance, destination),
      account,
      false
    )
  }

  public async proposeContentWorkingGroupMintCapacity(
    account: KeyringPair,
    title: string,
    description: string,
    stake: BN,
    balance: BN
  ): Promise<void> {
    const memberId: BN = (await this.getMemberIds(account.address))[0].toBn()
    return this.sender.signAndSend(
      this.api.tx.proposalsCodex.createSetContentWorkingGroupMintCapacityProposal(
        memberId,
        title,
        description,
        stake,
        balance
      ),
      account,
      false
    )
  }

  public async proposeValidatorCount(
    account: KeyringPair,
    title: string,
    description: string,
    stake: BN,
    validatorCount: BN
  ): Promise<void> {
    const memberId: BN = (await this.getMemberIds(account.address))[0].toBn()
    return this.sender.signAndSend(
      this.api.tx.proposalsCodex.createSetValidatorCountProposal(memberId, title, description, stake, validatorCount),
      account,
      false
    )
  }

  public async proposeLead(
    account: KeyringPair,
    title: string,
    description: string,
    stake: BN,
    leadAccount: KeyringPair
  ): Promise<void> {
    const memberId: BN = (await this.getMemberIds(account.address))[0].toBn()
    const leadMemberId: BN = (await this.getMemberIds(leadAccount.address))[0].toBn()
    const addressString: string = leadAccount.address
    return this.sender.signAndSend(
      this.api.tx.proposalsCodex.createSetLeadProposal(memberId, title, description, stake, [
        leadMemberId,
        addressString,
      ]),
      account,
      false
    )
  }

  public async proposeEvictStorageProvider(
    account: KeyringPair,
    title: string,
    description: string,
    stake: BN,
    storageProvider: string
  ): Promise<void> {
    const memberId: BN = (await this.getMemberIds(account.address))[0].toBn()
    return this.sender.signAndSend(
      this.api.tx.proposalsCodex.createEvictStorageProviderProposal(
        memberId,
        title,
        description,
        stake,
        storageProvider
      ),
      account,
      false
    )
  }

  public async proposeStorageRoleParameters(
    account: KeyringPair,
    title: string,
    description: string,
    stake: BN,
    minStake: BN,
    minActors: BN,
    maxActors: BN,
    reward: BN,
    rewardPeriod: BN,
    bondingPeriod: BN,
    unbondingPeriod: BN,
    minServicePeriod: BN,
    startupGracePeriod: BN,
    entryRequestFee: BN
  ): Promise<void> {
    const memberId: BN = (await this.getMemberIds(account.address))[0].toBn()
    return this.sender.signAndSend(
      this.api.tx.proposalsCodex.createSetStorageRoleParametersProposal(memberId, title, description, stake, [
        minStake,
        minActors,
        maxActors,
        reward,
        rewardPeriod,
        bondingPeriod,
        unbondingPeriod,
        minServicePeriod,
        startupGracePeriod,
        entryRequestFee,
      ]),
      account,
      false
    )
  }

  public async proposeElectionParameters(
    account: KeyringPair,
    title: string,
    description: string,
    stake: BN,
    announcingPeriod: BN,
    votingPeriod: BN,
    revealingPeriod: BN,
    councilSize: BN,
    candidacyLimit: BN,
    newTermDuration: BN,
    minCouncilStake: BN,
    minVotingStake: BN
  ): Promise<void> {
    const memberId: BN = (await this.getMemberIds(account.address))[0].toBn()
    return this.sender.signAndSend(
      this.api.tx.proposalsCodex.createSetElectionParametersProposal(memberId, title, description, stake, [
        announcingPeriod,
        votingPeriod,
        revealingPeriod,
        councilSize,
        candidacyLimit,
        newTermDuration,
        minCouncilStake,
        minVotingStake,
      ]),
      account,
      false
    )
  }

  public async proposeBeginWorkingGroupLeaderApplicationReview(
    account: KeyringPair,
    title: string,
    description: string,
    stake: BN,
    openingId: BN,
    workingGroup: string
  ) {
    const memberId: BN = (await this.getMemberIds(account.address))[0].toBn()
    return this.sender.signAndSend(
      this.api.tx.proposalsCodex.createBeginReviewWorkingGroupLeaderApplicationsProposal(
        memberId,
        title,
        description,
        stake,
        openingId,
        workingGroup
      ),
      account,
      false
    )
  }

  public approveProposal(account: KeyringPair, memberId: BN, proposal: BN): Promise<void> {
    return this.sender.signAndSend(this.api.tx.proposalsEngine.vote(memberId, proposal, 'Approve'), account, false)
  }

  public batchApproveProposal(council: KeyringPair[], proposal: BN): Promise<void[]> {
    return Promise.all(
      council.map(async (keyPair) => {
        const memberId: BN = (await this.getMemberIds(keyPair.address))[0].toBn()
        await this.approveProposal(keyPair, memberId, proposal)
      })
    )
  }

  public getBlockDuration(): BN {
    return this.api.createType('Moment', this.api.consts.babe.expectedBlockTime).toBn()
  }

  public expectProposalCreated(): Promise<BN> {
<<<<<<< HEAD
    return new Promise(async (resolve) => {
      await this.api.query.system.events<Vec<EventRecord>>((events) => {
        events.forEach((record) => {
          if (record.event.method && record.event.method.toString() === 'ProposalCreated') {
            resolve(new BN(record.event.data[1].toString()))
=======
    return new Promise(async resolve => {
      const unsubscribe = await this.api.query.system.events<Vec<EventRecord>>(events => {
        events.forEach(record => {
          if (record.event.method && record.event.method.toString() === 'ProposalCreated') {
            unsubscribe();
            resolve(new BN(record.event.data[1].toString()));
>>>>>>> 6a946b96
          }
        })
      })
    })
  }

  public expectRuntimeUpgraded(): Promise<void> {
<<<<<<< HEAD
    return new Promise(async (resolve) => {
      await this.api.query.system.events<Vec<EventRecord>>((events) => {
        events.forEach((record) => {
          if (record.event.method.toString() === 'RuntimeUpdated') {
            resolve()
=======
    return new Promise(async resolve => {
      const unsubscribe = await this.api.query.system.events<Vec<EventRecord>>(events => {
        events.forEach(record => {
          if (record.event.method.toString() === 'RuntimeUpdated') {
            unsubscribe();
            resolve();
>>>>>>> 6a946b96
          }
        })
      })
    })
  }

  public expectProposalFinalized(): Promise<void> {
<<<<<<< HEAD
    return new Promise(async (resolve) => {
      await this.api.query.system.events<Vec<EventRecord>>((events) => {
        events.forEach((record) => {
=======
    return new Promise(async resolve => {
      const unsubscribe = await this.api.query.system.events<Vec<EventRecord>>(events => {
        events.forEach(record => {
>>>>>>> 6a946b96
          if (
            record.event.method &&
            record.event.method.toString() === 'ProposalStatusUpdated' &&
            record.event.data[1].toString().includes('Executed')
          ) {
<<<<<<< HEAD
            resolve()
=======
            unsubscribe();
            resolve();
>>>>>>> 6a946b96
          }
        })
      })
    })
  }

  public expectOpeningFilled(): Promise<ApplicationIdToWorkerIdMap> {
<<<<<<< HEAD
    return new Promise(async (resolve) => {
      await this.api.query.system.events<Vec<EventRecord>>((events) => {
        events.forEach((record) => {
          if (record.event.method && record.event.method.toString() === 'OpeningFilled') {
            resolve((record.event.data[1] as unknown) as ApplicationIdToWorkerIdMap)
=======
    return new Promise(async resolve => {
      const unsubscribe = await this.api.query.system.events<Vec<EventRecord>>(events => {
        events.forEach(record => {
          if (record.event.method && record.event.method.toString() === 'OpeningFilled') {
            unsubscribe();
            resolve((record.event.data[1] as unknown) as ApplicationIdToWorkerIdMap);
>>>>>>> 6a946b96
          }
        })
      })
    })
  }

  public expectOpeningAdded(): Promise<BN> {
<<<<<<< HEAD
    return new Promise(async (resolve) => {
      await this.api.query.system.events<Vec<EventRecord>>((events) => {
        events.forEach((record) => {
          if (record.event.method && record.event.method.toString() === 'OpeningAdded') {
            resolve((record.event.data as unknown) as BN)
=======
    return new Promise(async resolve => {
      const unsubscribe = await this.api.query.system.events<Vec<EventRecord>>(events => {
        events.forEach(record => {
          if (record.event.method && record.event.method.toString() === 'OpeningAdded') {
            unsubscribe();
            resolve((record.event.data as unknown) as BN);
>>>>>>> 6a946b96
          }
        })
      })
    })
  }

  public expectLeaderSet(): Promise<BN> {
<<<<<<< HEAD
    return new Promise(async (resolve) => {
      await this.api.query.system.events<Vec<EventRecord>>((events) => {
        events.forEach((record) => {
          if (record.event.method && record.event.method.toString() === 'LeaderSet') {
            resolve((record.event.data as unknown) as BN)
=======
    return new Promise(async resolve => {
      const unsubscribe = await this.api.query.system.events<Vec<EventRecord>>(events => {
        events.forEach(record => {
          if (record.event.method && record.event.method.toString() === 'LeaderSet') {
            unsubscribe();
            resolve((record.event.data as unknown) as BN);
>>>>>>> 6a946b96
          }
        })
      })
    })
  }

  public expectLeaderTerminated(): Promise<void> {
<<<<<<< HEAD
    return new Promise(async (resolve) => {
      await this.api.query.system.events<Vec<EventRecord>>((events) => {
        events.forEach((record) => {
          if (record.event.method && record.event.method.toString() === 'TerminatedLeader') {
            resolve()
=======
    return new Promise(async resolve => {
      const unsubscribe = await this.api.query.system.events<Vec<EventRecord>>(events => {
        events.forEach(record => {
          if (record.event.method && record.event.method.toString() === 'TerminatedLeader') {
            unsubscribe();
            resolve();
>>>>>>> 6a946b96
          }
        })
      })
    })
  }

  public expectWorkerRewardAmountUpdated(): Promise<void> {
<<<<<<< HEAD
    return new Promise(async (resolve) => {
      await this.api.query.system.events<Vec<EventRecord>>((events) => {
        events.forEach((record) => {
          if (record.event.method && record.event.method.toString() === 'WorkerRewardAmountUpdated') {
            resolve()
=======
    return new Promise(async resolve => {
      const unsubscribe = await this.api.query.system.events<Vec<EventRecord>>(events => {
        events.forEach(record => {
          if (record.event.method && record.event.method.toString() === 'WorkerRewardAmountUpdated') {
            unsubscribe();
            resolve();
>>>>>>> 6a946b96
          }
        })
      })
    })
  }

  public expectWorkerStakeDecreased(): Promise<void> {
<<<<<<< HEAD
    return new Promise(async (resolve) => {
      await this.api.query.system.events<Vec<EventRecord>>((events) => {
        events.forEach((record) => {
          if (record.event.method && record.event.method.toString() === 'StakeDecreased') {
            resolve()
=======
    return new Promise(async resolve => {
      const unsubscribe = await this.api.query.system.events<Vec<EventRecord>>(events => {
        events.forEach(record => {
          if (record.event.method && record.event.method.toString() === 'StakeDecreased') {
            unsubscribe();
            resolve();
>>>>>>> 6a946b96
          }
        })
      })
    })
  }

  public expectWorkerStakeSlashed(): Promise<void> {
<<<<<<< HEAD
    return new Promise(async (resolve) => {
      await this.api.query.system.events<Vec<EventRecord>>((events) => {
        events.forEach((record) => {
          if (record.event.method && record.event.method.toString() === 'StakeSlashed') {
            resolve()
=======
    return new Promise(async resolve => {
      const unsubscribe = await this.api.query.system.events<Vec<EventRecord>>(events => {
        events.forEach(record => {
          if (record.event.method && record.event.method.toString() === 'StakeSlashed') {
            unsubscribe();
            resolve();
>>>>>>> 6a946b96
          }
        })
      })
    })
  }

  public expectApplicationReviewBegan(): Promise<BN> {
<<<<<<< HEAD
    return new Promise(async (resolve) => {
      await this.api.query.system.events<Vec<EventRecord>>((events) => {
        events.forEach((record) => {
          if (record.event.method && record.event.method.toString() === 'BeganApplicationReview') {
            resolve((record.event.data as unknown) as BN)
=======
    return new Promise(async resolve => {
      const unsubscribe = await this.api.query.system.events<Vec<EventRecord>>(events => {
        events.forEach(record => {
          if (record.event.method && record.event.method.toString() === 'BeganApplicationReview') {
            unsubscribe();
            resolve((record.event.data as unknown) as BN);
>>>>>>> 6a946b96
          }
        })
      })
    })
  }

  public expectMintCapacityChanged(): Promise<BN> {
<<<<<<< HEAD
    return new Promise(async (resolve) => {
      await this.api.query.system.events<Vec<EventRecord>>((events) => {
        events.forEach((record) => {
          if (record.event.method && record.event.method.toString() === 'MintCapacityChanged') {
            resolve((record.event.data[1] as unknown) as BN)
=======
    return new Promise(async resolve => {
      const unsubscribe = await this.api.query.system.events<Vec<EventRecord>>(events => {
        events.forEach(record => {
          if (record.event.method && record.event.method.toString() === 'MintCapacityChanged') {
            unsubscribe();
            resolve((record.event.data[1] as unknown) as BN);
>>>>>>> 6a946b96
          }
        })
      })
    })
  }

  public getTotalIssuance(): Promise<BN> {
    return this.api.query.balances.totalIssuance<Balance>()
  }

  public async getRequiredProposalStake(numerator: number, denominator: number): Promise<BN> {
    const issuance: number = await (await this.getTotalIssuance()).toNumber()
    const stake = (issuance * numerator) / denominator
    return new BN(stake.toFixed(0))
  }

  public getProposalCount(): Promise<BN> {
    return this.api.query.proposalsEngine.proposalCount<u32>()
  }

  public async getContentWorkingGroupMintCapacity(): Promise<BN> {
    const mintId: MintId = await this.api.query.contentWorkingGroup.mint<MintId>()
    const mintCodec = await this.api.query.minting.mints<Codec[]>(mintId)
    const mint: Mint = (mintCodec[0] as unknown) as Mint
    return mint.getField<Balance>('capacity')
  }

  public async getWorkingGroupMintCapacity(module: WorkingGroups): Promise<BN> {
    const mintId: MintId = await this.api.query[module].mint<MintId>()
    const mintCodec = await this.api.query.minting.mints<Codec[]>(mintId)
    const mint: Mint = (mintCodec[0] as unknown) as Mint
    return mint.getField<Balance>('capacity')
  }

  public getValidatorCount(): Promise<BN> {
    return this.api.query.staking.validatorCount<u32>()
  }

  public async getCurrentLeadAddress(): Promise<string> {
    const leadId: Option<LeadId> = await this.api.query.contentWorkingGroup.currentLeadId<Option<LeadId>>()
    const leadCodec = await this.api.query.contentWorkingGroup.leadById<Codec[]>(leadId.unwrap())
    const lead = (leadCodec[0] as unknown) as Lead
    return lead.role_account.toString()
  }

  public async createStorageProvider(account: KeyringPair): Promise<void> {
    const memberId: BN = (await this.getMemberIds(account.address))[0].toBn()
    await this.sender.signAndSend(this.api.tx.actors.roleEntryRequest('StorageProvider', memberId), account, false)
    await this.sender.signAndSend(this.api.tx.actors.stake('StorageProvider', account.address), account, false)
    return
  }

  public async isStorageProvider(address: string): Promise<boolean> {
    const storageProviders: Vec<AccountId> = await this.api.query.actors.accountIdsByRole<Vec<AccountId>>(
      'StorageProvider'
    )
    const accountWorkers: BN = await this.getWorkerIdByRoleAccount(address, WorkingGroups.StorageWorkingGroup)
    return accountWorkers !== undefined
  }

  public async addOpening(
    leader: KeyringPair,
    opening: WorkingGroupOpening,
    module: WorkingGroups,
    expectFailure: boolean
  ): Promise<void> {
    return this.sender.signAndSend(this.createAddOpeningTransaction(opening, module), leader, expectFailure)
  }

  public async sudoAddOpening(sudo: KeyringPair, opening: WorkingGroupOpening, module: WorkingGroups): Promise<void> {
    return this.sender.signAndSend(
      this.api.tx.sudo.sudo(this.createAddOpeningTransaction(opening, module)),
      sudo,
      false
    )
  }

  public async proposeCreateWorkingGroupLeaderOpening(
    account: KeyringPair,
    title: string,
    description: string,
    proposalStake: BN,
    opening: WorkingGroupOpening,
    workingGroup: string
  ): Promise<void> {
    const memberId: BN = (await this.getMemberIds(account.address))[0]
    return this.sender.signAndSend(
      this.api.tx.proposalsCodex.createAddWorkingGroupLeaderOpeningProposal(
        memberId,
        title,
        description,
        proposalStake,
<<<<<<< HEAD
        {
          'activate_at': opening.getActivateAt(),
          'commitment': opening.getCommitment(),
          'human_readable_text': opening.getText(),
          'working_group': workingGroup,
        }
=======
        opening.getAddOpeningParameters(workingGroup)
>>>>>>> 6a946b96
      ),
      account,
      false
    )
  }

  public async proposeFillLeaderOpening(
    account: KeyringPair,
    title: string,
    description: string,
    proposalStake: BN,
    fillOpeningParameters: FillOpeningParameters
  ): Promise<void> {
    const memberId: BN = (await this.getMemberIds(account.address))[0]
    return this.sender.signAndSend(
      this.api.tx.proposalsCodex.createFillWorkingGroupLeaderOpeningProposal(
        memberId,
        title,
        description,
        proposalStake,
        fillOpeningParameters.getFillOpeningParameters()
      ),
      account,
      false
    )
  }

  public async proposeTerminateLeaderRole(
    account: KeyringPair,
    title: string,
    description: string,
    proposalStake: BN,
    leadWorkerId: BN,
    rationale: string,
    slash: boolean,
    workingGroup: string
  ): Promise<void> {
    const memberId: BN = (await this.getMemberIds(account.address))[0]
    return this.sender.signAndSend(
      this.api.tx.proposalsCodex.createTerminateWorkingGroupLeaderRoleProposal(
        memberId,
        title,
        description,
        proposalStake,
        {
          'worker_id': leadWorkerId,
          rationale,
          slash,
          'working_group': workingGroup,
        }
      ),
      account,
      false
    )
  }

  public async proposeLeaderReward(
    account: KeyringPair,
    title: string,
    description: string,
    proposalStake: BN,
    workerId: BN,
    rewardAmount: BN,
    workingGroup: string
  ): Promise<void> {
    const memberId: BN = (await this.getMemberIds(account.address))[0]
    return this.sender.signAndSend(
      this.api.tx.proposalsCodex.createSetWorkingGroupLeaderRewardProposal(
        memberId,
        title,
        description,
        proposalStake,
        workerId,
        rewardAmount,
        workingGroup
      ),
      account,
      false
    )
  }

  public async proposeDecreaseLeaderStake(
    account: KeyringPair,
    title: string,
    description: string,
    proposalStake: BN,
    workerId: BN,
    rewardAmount: BN,
    workingGroup: string
  ): Promise<void> {
    const memberId: BN = (await this.getMemberIds(account.address))[0]
    return this.sender.signAndSend(
      this.api.tx.proposalsCodex.createDecreaseWorkingGroupLeaderStakeProposal(
        memberId,
        title,
        description,
        proposalStake,
        workerId,
        rewardAmount,
        workingGroup
      ),
      account,
      false
    )
  }

  public async proposeSlashLeaderStake(
    account: KeyringPair,
    title: string,
    description: string,
    proposalStake: BN,
    workerId: BN,
    rewardAmount: BN,
    workingGroup: string
  ): Promise<void> {
    const memberId: BN = (await this.getMemberIds(account.address))[0]
    return this.sender.signAndSend(
      this.api.tx.proposalsCodex.createSlashWorkingGroupLeaderStakeProposal(
        memberId,
        title,
        description,
        proposalStake,
        workerId,
        rewardAmount,
        workingGroup
      ),
      account,
      false
    )
  }

  public async proposeWorkingGroupMintCapacity(
    account: KeyringPair,
    title: string,
    description: string,
    proposalStake: BN,
    mintCapacity: BN,
    workingGroup: string
  ): Promise<void> {
    const memberId: BN = (await this.getMemberIds(account.address))[0]
    return this.sender.signAndSend(
      this.api.tx.proposalsCodex.createSetWorkingGroupMintCapacityProposal(
        memberId,
        title,
        description,
        proposalStake,
        mintCapacity,
        workingGroup
      ),
      account,
      false
    )
  }

  private createAddOpeningTransaction(
    opening: WorkingGroupOpening,
    module: WorkingGroups
  ): SubmittableExtrinsic<'promise'> {
    return this.api.tx[module].addOpening(
      opening.getActivateAt(),
      opening.getCommitment(),
      opening.getText(),
      opening.getOpeningType()
    )
  }

  public async acceptApplications(leader: KeyringPair, openingId: BN, module: WorkingGroups): Promise<void> {
    return this.sender.signAndSend(this.api.tx[module].acceptApplications(openingId), leader, false)
  }

  public async beginApplicantReview(leader: KeyringPair, openingId: BN, module: WorkingGroups): Promise<void> {
    return this.sender.signAndSend(this.api.tx[module].beginApplicantReview(openingId), leader, false)
  }

  public async sudoBeginApplicantReview(sudo: KeyringPair, openingId: BN, module: WorkingGroups): Promise<void> {
    return this.sender.signAndSend(
      this.api.tx.sudo.sudo(this.api.tx[module].beginApplicantReview(openingId)),
      sudo,
      false
    )
  }

  public async applyOnOpening(
    account: KeyringPair,
    roleAccountAddress: string,
    openingId: BN,
    roleStake: BN,
    applicantStake: BN,
    text: string,
    expectFailure: boolean,
    module: WorkingGroups
  ): Promise<void> {
    const memberId: BN = (await this.getMemberIds(account.address))[0]
    return this.sender.signAndSend(
      this.api.tx[module].applyOnOpening(memberId, openingId, roleAccountAddress, roleStake, applicantStake, text),
      account,
      expectFailure
    )
  }

  public async batchApplyOnOpening(
    accounts: KeyringPair[],
    openingId: BN,
    roleStake: BN,
    applicantStake: BN,
    text: string,
    module: WorkingGroups,
    expectFailure: boolean
  ): Promise<void[]> {
    return Promise.all(
      accounts.map(async (keyPair) => {
        await this.applyOnOpening(
          keyPair,
          keyPair.address,
          openingId,
          roleStake,
          applicantStake,
          text,
          expectFailure,
          module
        )
      })
    )
  }

  public async fillOpening(
    leader: KeyringPair,
    openingId: BN,
    applicationId: BN[],
    amountPerPayout: BN,
    nextPaymentBlock: BN,
    payoutInterval: BN,
    module: WorkingGroups
  ): Promise<void> {
    return this.sender.signAndSend(
      this.api.tx[module].fillOpening(openingId, applicationId, {
        'amount_per_payout': amountPerPayout,
        'next_payment_at_block': nextPaymentBlock,
        'payout_interval': payoutInterval,
      }),
      leader,
      false
    )
  }

  public async sudoFillOpening(
    sudo: KeyringPair,
    openingId: BN,
    applicationId: BN[],
    amountPerPayout: BN,
    nextPaymentBlock: BN,
    payoutInterval: BN,
    module: WorkingGroups
  ): Promise<void> {
    return this.sender.signAndSend(
      this.api.tx.sudo.sudo(
        this.api.tx[module].fillOpening(openingId, applicationId, {
          'amount_per_payout': amountPerPayout,
          'next_payment_at_block': nextPaymentBlock,
          'payout_interval': payoutInterval,
        })
      ),
      sudo,
      false
    )
  }

  public async increaseStake(worker: KeyringPair, workerId: BN, stake: BN, module: WorkingGroups): Promise<void> {
    return this.sender.signAndSend(this.api.tx[module].increaseStake(workerId, stake), worker, false)
  }

  public async decreaseStake(
    leader: KeyringPair,
    workerId: BN,
    stake: BN,
    module: WorkingGroups,
    expectFailure: boolean
  ): Promise<void> {
    return this.sender.signAndSend(this.api.tx[module].decreaseStake(workerId, stake), leader, expectFailure)
  }

  public async slashStake(
    leader: KeyringPair,
    workerId: BN,
    stake: BN,
    module: WorkingGroups,
    expectFailure: boolean
  ): Promise<void> {
    return this.sender.signAndSend(this.api.tx[module].slashStake(workerId, stake), leader, expectFailure)
  }

  public async updateRoleAccount(
    worker: KeyringPair,
    workerId: BN,
    newRoleAccount: string,
    module: WorkingGroups
  ): Promise<void> {
    return this.sender.signAndSend(this.api.tx[module].updateRoleAccount(workerId, newRoleAccount), worker, false)
  }

  public async updateRewardAccount(
    worker: KeyringPair,
    workerId: BN,
    newRewardAccount: string,
    module: WorkingGroups
  ): Promise<void> {
    return this.sender.signAndSend(this.api.tx[module].updateRewardAccount(workerId, newRewardAccount), worker, false)
  }

  public async withdrawApplication(account: KeyringPair, workerId: BN, module: WorkingGroups): Promise<void> {
    return this.sender.signAndSend(this.api.tx[module].withdrawApplication(workerId), account, false)
  }

  public async batchWithdrawApplication(accounts: KeyringPair[], module: WorkingGroups): Promise<void[]> {
    return Promise.all(
      accounts.map(async (keyPair) => {
        const applicationIds: BN[] = await this.getApplicationsIdsByRoleAccount(keyPair.address, module)
        await this.withdrawApplication(keyPair, applicationIds[0], module)
      })
    )
  }

  public async terminateApplication(leader: KeyringPair, applicationId: BN, module: WorkingGroups): Promise<void> {
    return this.sender.signAndSend(this.api.tx[module].terminateApplication(applicationId), leader, false)
  }

  public async batchTerminateApplication(
    leader: KeyringPair,
    roleAccounts: KeyringPair[],
    module: WorkingGroups
  ): Promise<void[]> {
    return Promise.all(
      roleAccounts.map(async (keyPair) => {
        const applicationIds: BN[] = await this.getActiveApplicationsIdsByRoleAccount(keyPair.address, module)
        await this.terminateApplication(leader, applicationIds[0], module)
      })
    )
  }

  public async terminateRole(
    leader: KeyringPair,
    applicationId: BN,
    text: string,
    module: WorkingGroups,
    expectFailure: boolean
  ): Promise<void> {
    return this.sender.signAndSend(this.api.tx[module].terminateRole(applicationId, text, false), leader, expectFailure)
  }

  public async leaveRole(
    account: KeyringPair,
    text: string,
    expectFailure: boolean,
    module: WorkingGroups
  ): Promise<void> {
    const workerId: BN = await this.getWorkerIdByRoleAccount(account.address, module)
    return this.sender.signAndSend(this.api.tx[module].leaveRole(workerId, text), account, expectFailure)
  }

  public async batchLeaveRole(
    roleAccounts: KeyringPair[],
    text: string,
    expectFailure: boolean,
    module: WorkingGroups
  ): Promise<void[]> {
    return Promise.all(
      roleAccounts.map(async (keyPair) => {
        await this.leaveRole(keyPair, text, expectFailure, module)
      })
    )
  }

  public async getStorageRoleParameters(): Promise<RoleParameters> {
    return (await this.api.query.actors.parameters<Option<RoleParameters>>('StorageProvider')).unwrap()
  }

  public async getAnnouncingPeriod(): Promise<BN> {
    return this.api.query.councilElection.announcingPeriod<BlockNumber>()
  }

  public async getVotingPeriod(): Promise<BN> {
    return this.api.query.councilElection.votingPeriod<BlockNumber>()
  }

  public async getRevealingPeriod(): Promise<BN> {
    return this.api.query.councilElection.revealingPeriod<BlockNumber>()
  }

  public async getCouncilSize(): Promise<BN> {
    return this.api.query.councilElection.councilSize<u32>()
  }

  public async getCandidacyLimit(): Promise<BN> {
    return this.api.query.councilElection.candidacyLimit<u32>()
  }

  public async getNewTermDuration(): Promise<BN> {
    return this.api.query.councilElection.newTermDuration<BlockNumber>()
  }

  public async getMinCouncilStake(): Promise<BN> {
    return this.api.query.councilElection.minCouncilStake<BalanceOf>()
  }

  public async getMinVotingStake(): Promise<BN> {
    return this.api.query.councilElection.minVotingStake<BalanceOf>()
  }

  public async getNextOpeningId(module: WorkingGroups): Promise<BN> {
    return this.api.query[module].nextOpeningId<u32>()
  }

  public async getNextApplicationId(module: WorkingGroups): Promise<BN> {
    return this.api.query[module].nextApplicationId<u32>()
  }

  public async getOpening(id: BN, module: WorkingGroups): Promise<Opening> {
    return ((await this.api.query[module].openingById<Codec[]>(id))[0] as unknown) as Opening
  }

  public async getHiringOpening(id: BN): Promise<HiringOpening> {
    return ((await this.api.query.hiring.openingById<Codec[]>(id))[0] as unknown) as HiringOpening
  }

  public async getWorkers(module: WorkingGroups): Promise<Worker[]> {
    return ((await this.api.query[module].workerById<Codec[]>())[1] as unknown) as Worker[]
  }

  public async getWorkerById(id: BN, module: WorkingGroups): Promise<Worker> {
    return ((await this.api.query[module].workerById<Codec[]>(id))[0] as unknown) as Worker
  }

  public async getWorkerIdByRoleAccount(address: string, module: WorkingGroups): Promise<BN> {
    const workersAndIds = await this.api.query[module].workerById<Codec[]>()
    const workers: Worker[] = (workersAndIds[1] as unknown) as Worker[]
    const ids: WorkerId[] = (workersAndIds[0] as unknown) as WorkerId[]
    const index: number = workers.findIndex((worker) => worker.role_account_id.toString() === address)
    return ids[index]
  }

  public async getApplicationsIdsByRoleAccount(address: string, module: WorkingGroups): Promise<BN[]> {
    const applicationsAndIds = await this.api.query[module].applicationById<Codec[]>()
    const applications: Application[] = (applicationsAndIds[1] as unknown) as Application[]
    const ids: ApplicationId[] = (applicationsAndIds[0] as unknown) as ApplicationId[]
    return applications
      .map((application, index) => (application.role_account_id.toString() === address ? ids[index] : undefined))
      .filter((id) => id !== undefined) as BN[]
  }

  public async getHiringApplicationById(id: BN): Promise<HiringApplication> {
    return ((await this.api.query.hiring.applicationById<Codec[]>(id))[0] as unknown) as HiringApplication
  }

  public async getApplicationById(id: BN, module: WorkingGroups): Promise<Application> {
    return ((await this.api.query[module].applicationById<Codec[]>(id))[0] as unknown) as Application
  }

  public async getActiveApplicationsIdsByRoleAccount(address: string, module: WorkingGroups): Promise<BN[]> {
    const applicationsAndIds = await this.api.query[module].applicationById<Codec[]>()
    const applications: Application[] = (applicationsAndIds[1] as unknown) as Application[]
    const ids: ApplicationId[] = (applicationsAndIds[0] as unknown) as ApplicationId[]
    return (
      await Promise.all(
        applications.map(async (application, index) => {
          if (
            application.role_account_id.toString() === address &&
            (await this.getHiringApplicationById(application.application_id)).stage.type === 'Active'
          ) {
            return ids[index]
          } else {
            return undefined
          }
        })
      )
    ).filter((index) => index !== undefined) as BN[]
  }

  public async getStake(id: BN): Promise<Stake> {
    return ((await this.api.query.stake.stakes<Codec[]>(id))[0] as unknown) as Stake
  }

  public async getWorkerStakeAmount(workerId: BN, module: WorkingGroups): Promise<BN> {
    const stakeId: BN = (await this.getWorkerById(workerId, module)).role_stake_profile.unwrap().stake_id
    return (((await this.getStake(stakeId)).staking_status.value as unknown) as StakedState).staked_amount
  }

  public async getRewardRelationship(id: BN): Promise<RewardRelationship> {
    return ((
      await this.api.query.recurringRewards.rewardRelationships<Codec[]>(id)
    )[0] as unknown) as RewardRelationship
  }

  public async getWorkerRewardAccount(workerId: BN, module: WorkingGroups): Promise<string> {
    const rewardRelationshipId: BN = (await this.getWorkerById(workerId, module)).reward_relationship.unwrap()
    return (await this.getRewardRelationship(rewardRelationshipId)).getField('account').toString()
  }

  public async getLeadWorkerId(module: WorkingGroups): Promise<BN | undefined> {
    return (await this.api.query[module].currentLead<Option<WorkerId>>()).unwrapOr(undefined)
  }
}<|MERGE_RESOLUTION|>--- conflicted
+++ resolved
@@ -1,6 +1,5 @@
-<<<<<<< HEAD
 import { ApiPromise, WsProvider } from '@polkadot/api'
-import { Option, Vec, Bytes, u32, u64 } from '@polkadot/types'
+import { Option, Vec, Bytes, u32 } from '@polkadot/types'
 import { Codec } from '@polkadot/types/types'
 import { KeyringPair } from '@polkadot/keyring/types'
 import { UserInfo, PaidMembershipTerms, MemberId } from '@nicaea/types/members'
@@ -19,29 +18,6 @@
 import { Opening as HiringOpening, Application as HiringApplication, ApplicationId } from '@nicaea/types/hiring'
 import { WorkingGroupOpening } from '../dto/workingGroupOpening'
 import { FillOpeningParameters } from '../dto/fillOpeningParameters'
-=======
-import { ApiPromise, WsProvider } from '@polkadot/api';
-import { Option, Vec, Bytes, u32, u64 } from '@polkadot/types';
-import { Codec } from '@polkadot/types/types';
-import { KeyringPair } from '@polkadot/keyring/types';
-import { UserInfo, PaidMembershipTerms, MemberId } from '@nicaea/types/members';
-import { Mint, MintId } from '@nicaea/types/mint';
-import { Lead, LeadId } from '@nicaea/types/content-working-group';
-import { Application, WorkerId, Worker, ApplicationIdToWorkerIdMap, Opening } from '@nicaea/types/working-group';
-import { Application as HiringApplication } from '@nicaea/types/hiring';
-import { RoleParameters } from '@nicaea/types/roles';
-import { Seat } from '@nicaea/types/council';
-import { Balance, EventRecord, AccountId, BlockNumber, BalanceOf } from '@polkadot/types/interfaces';
-import BN from 'bn.js';
-import { SubmittableExtrinsic, UnsubscribePromise } from '@polkadot/api/types';
-import { Sender } from './sender';
-import { Utils } from './utils';
-import { Stake, StakedState } from '@nicaea/types/stake';
-import { RewardRelationship } from '@nicaea/types/recurring-rewards';
-import { Opening as HiringOpening, ApplicationId } from '@nicaea/types/hiring';
-import { WorkingGroupOpening } from '../dto/workingGroupOpening';
-import { FillOpeningParameters } from '../dto/fillOpeningParameters';
->>>>>>> 6a946b96
 
 export enum WorkingGroups {
   StorageWorkingGroup = 'storageWorkingGroup',
@@ -70,12 +46,7 @@
       case WorkingGroups.StorageWorkingGroup:
         return 'Storage'
       default:
-<<<<<<< HEAD
-        return 'Undefined'
-=======
-        throw new Error(`Invalid working group string representation: ${workingGroup}`);
-        ;
->>>>>>> 6a946b96
+        throw new Error(`Invalid working group string representation: ${workingGroup}`)
     }
   }
 
@@ -355,24 +326,24 @@
 
   public estimateProposeCreateWorkingGroupLeaderOpeningFee(): BN {
     const opening: WorkingGroupOpening = new WorkingGroupOpening()
-    opening.setActivateAtBlock(undefined)
-    opening.setMaxActiveApplicants(new BN(32))
-    opening.setMaxReviewPeriodLength(new BN(32))
-    opening.setApplicationStakingPolicyAmount(new BN(1))
-    opening.setApplicationCrowdedOutUnstakingPeriodLength(new BN(1))
-    opening.setApplicationExpiredUnstakingPeriodLength(new BN(1))
-    opening.setRoleStakingPolicyAmount(new BN(1))
-    opening.setRoleCrowdedOutUnstakingPeriodLength(new BN(1))
-    opening.setRoleExpiredUnstakingPeriodLength(new BN(1))
-    opening.setSlashableMaxCount(new BN(0))
-    opening.setSlashableMaxPercentPtsPerTime(new BN(0))
-    opening.setSuccessfulApplicantApplicationStakeUnstakingPeriod(new BN(1))
-    opening.setFailedApplicantApplicationStakeUnstakingPeriod(new BN(1))
-    opening.setFailedApplicantRoleStakeUnstakingPeriod(new BN(1))
-    opening.setTerminateApplicationStakeUnstakingPeriod(new BN(1))
-    opening.setTerminateRoleStakeUnstakingPeriod(new BN(1))
-    opening.setExitRoleApplicationStakeUnstakingPeriod(new BN(1))
-    opening.setExitRoleStakeUnstakingPeriod(new BN(1))
+      .setActivateAtBlock(undefined)
+      .setMaxActiveApplicants(new BN(32))
+      .setMaxReviewPeriodLength(new BN(32))
+      .setApplicationStakingPolicyAmount(new BN(1))
+      .setApplicationCrowdedOutUnstakingPeriodLength(new BN(1))
+      .setApplicationExpiredUnstakingPeriodLength(new BN(1))
+      .setRoleStakingPolicyAmount(new BN(1))
+      .setRoleCrowdedOutUnstakingPeriodLength(new BN(1))
+      .setRoleExpiredUnstakingPeriodLength(new BN(1))
+      .setSlashableMaxCount(new BN(0))
+      .setSlashableMaxPercentPtsPerTime(new BN(0))
+      .setSuccessfulApplicantApplicationStakeUnstakingPeriod(new BN(1))
+      .setFailedApplicantApplicationStakeUnstakingPeriod(new BN(1))
+      .setFailedApplicantRoleStakeUnstakingPeriod(new BN(1))
+      .setTerminateApplicationStakeUnstakingPeriod(new BN(1))
+      .setTerminateRoleStakeUnstakingPeriod(new BN(1))
+      .setExitRoleApplicationStakeUnstakingPeriod(new BN(1))
+      .setExitRoleStakeUnstakingPeriod(new BN(1))
 
     return this.estimateTxFee(
       this.api.tx.proposalsCodex.createAddWorkingGroupLeaderOpeningProposal(
@@ -381,45 +352,10 @@
         'some long description for the purpose of testing',
         0,
         {
-<<<<<<< HEAD
           'activate_at': opening.getActivateAt(),
           'commitment': opening.getCommitment(),
           'human_readable_text': 'Opening readable text',
           'working_group': 'Storage',
-=======
-          activate_at: 'CurrentBlock',
-          commitment: {
-            application_rationing_policy: { max_active_applicants: 32 },
-            max_review_period_length: 32,
-            application_staking_policy: {
-              amount: 0,
-              amount_mode: 'AtLeast',
-              crowded_out_unstaking_period_length: 0,
-              review_period_expired_unstaking_period_length: 0,
-            },
-            role_staking_policy: {
-              amount: 0,
-              amount_mode: 'AtLeast',
-              crowded_out_unstaking_period_length: 0,
-              review_period_expired_unstaking_period_length: 0,
-            },
-            role_slashing_terms: {
-              Slashable: {
-                max_count: 0,
-                max_percent_pts_per_time: 0,
-              },
-            },
-            fill_opening_successful_applicant_application_stake_unstaking_period: 0,
-            fill_opening_failed_applicant_application_stake_unstaking_period: 0,
-            fill_opening_failed_applicant_role_stake_unstaking_period: 0,
-            terminate_curator_application_stake_unstaking_period: 0,
-            terminate_curator_role_stake_unstaking_period: 0,
-            exit_curator_role_application_stake_unstaking_period: 0,
-            exit_curator_role_stake_unstaking_period: 0,
-          },
-          human_readable_text: 'Opening readable text',
-          working_group: 'Storage',
->>>>>>> 6a946b96
         }
       )
     )
@@ -440,21 +376,12 @@
 
   public estimateProposeFillLeaderOpeningFee(): BN {
     const fillOpeningParameters: FillOpeningParameters = new FillOpeningParameters()
-<<<<<<< HEAD
-    fillOpeningParameters.setAmountPerPayout(new BN(1))
-    fillOpeningParameters.setNextPaymentAtBlock(new BN(99999))
-    fillOpeningParameters.setPayoutInterval(new BN(99999))
-    fillOpeningParameters.setOpeningId(new BN(0))
-    fillOpeningParameters.setSuccessfulApplicationId(new BN(0))
-    fillOpeningParameters.setWorkingGroup('Storage')
-=======
       .setAmountPerPayout(new BN(1))
       .setNextPaymentAtBlock(new BN(99999))
       .setPayoutInterval(new BN(99999))
       .setOpeningId(new BN(0))
       .setSuccessfulApplicationId(new BN(0))
-      .setWorkingGroup('Storage');
->>>>>>> 6a946b96
+      .setWorkingGroup('Storage')
 
     return this.estimateTxFee(
       this.api.tx.proposalsCodex.createFillWorkingGroupLeaderOpeningProposal(
@@ -871,20 +798,12 @@
   }
 
   public expectProposalCreated(): Promise<BN> {
-<<<<<<< HEAD
     return new Promise(async (resolve) => {
-      await this.api.query.system.events<Vec<EventRecord>>((events) => {
+      const unsubscribe = await this.api.query.system.events<Vec<EventRecord>>((events) => {
         events.forEach((record) => {
           if (record.event.method && record.event.method.toString() === 'ProposalCreated') {
+            unsubscribe()
             resolve(new BN(record.event.data[1].toString()))
-=======
-    return new Promise(async resolve => {
-      const unsubscribe = await this.api.query.system.events<Vec<EventRecord>>(events => {
-        events.forEach(record => {
-          if (record.event.method && record.event.method.toString() === 'ProposalCreated') {
-            unsubscribe();
-            resolve(new BN(record.event.data[1].toString()));
->>>>>>> 6a946b96
           }
         })
       })
@@ -892,20 +811,12 @@
   }
 
   public expectRuntimeUpgraded(): Promise<void> {
-<<<<<<< HEAD
     return new Promise(async (resolve) => {
-      await this.api.query.system.events<Vec<EventRecord>>((events) => {
+      const unsubscribe = await this.api.query.system.events<Vec<EventRecord>>((events) => {
         events.forEach((record) => {
           if (record.event.method.toString() === 'RuntimeUpdated') {
+            unsubscribe()
             resolve()
-=======
-    return new Promise(async resolve => {
-      const unsubscribe = await this.api.query.system.events<Vec<EventRecord>>(events => {
-        events.forEach(record => {
-          if (record.event.method.toString() === 'RuntimeUpdated') {
-            unsubscribe();
-            resolve();
->>>>>>> 6a946b96
           }
         })
       })
@@ -913,26 +824,16 @@
   }
 
   public expectProposalFinalized(): Promise<void> {
-<<<<<<< HEAD
     return new Promise(async (resolve) => {
-      await this.api.query.system.events<Vec<EventRecord>>((events) => {
+      const unsubscribe = await this.api.query.system.events<Vec<EventRecord>>((events) => {
         events.forEach((record) => {
-=======
-    return new Promise(async resolve => {
-      const unsubscribe = await this.api.query.system.events<Vec<EventRecord>>(events => {
-        events.forEach(record => {
->>>>>>> 6a946b96
           if (
             record.event.method &&
             record.event.method.toString() === 'ProposalStatusUpdated' &&
             record.event.data[1].toString().includes('Executed')
           ) {
-<<<<<<< HEAD
+            unsubscribe()
             resolve()
-=======
-            unsubscribe();
-            resolve();
->>>>>>> 6a946b96
           }
         })
       })
@@ -940,20 +841,12 @@
   }
 
   public expectOpeningFilled(): Promise<ApplicationIdToWorkerIdMap> {
-<<<<<<< HEAD
     return new Promise(async (resolve) => {
-      await this.api.query.system.events<Vec<EventRecord>>((events) => {
+      const unsubscribe = await this.api.query.system.events<Vec<EventRecord>>((events) => {
         events.forEach((record) => {
           if (record.event.method && record.event.method.toString() === 'OpeningFilled') {
+            unsubscribe()
             resolve((record.event.data[1] as unknown) as ApplicationIdToWorkerIdMap)
-=======
-    return new Promise(async resolve => {
-      const unsubscribe = await this.api.query.system.events<Vec<EventRecord>>(events => {
-        events.forEach(record => {
-          if (record.event.method && record.event.method.toString() === 'OpeningFilled') {
-            unsubscribe();
-            resolve((record.event.data[1] as unknown) as ApplicationIdToWorkerIdMap);
->>>>>>> 6a946b96
           }
         })
       })
@@ -961,20 +854,12 @@
   }
 
   public expectOpeningAdded(): Promise<BN> {
-<<<<<<< HEAD
     return new Promise(async (resolve) => {
-      await this.api.query.system.events<Vec<EventRecord>>((events) => {
+      const unsubscribe = await this.api.query.system.events<Vec<EventRecord>>((events) => {
         events.forEach((record) => {
           if (record.event.method && record.event.method.toString() === 'OpeningAdded') {
+            unsubscribe()
             resolve((record.event.data as unknown) as BN)
-=======
-    return new Promise(async resolve => {
-      const unsubscribe = await this.api.query.system.events<Vec<EventRecord>>(events => {
-        events.forEach(record => {
-          if (record.event.method && record.event.method.toString() === 'OpeningAdded') {
-            unsubscribe();
-            resolve((record.event.data as unknown) as BN);
->>>>>>> 6a946b96
           }
         })
       })
@@ -982,20 +867,12 @@
   }
 
   public expectLeaderSet(): Promise<BN> {
-<<<<<<< HEAD
     return new Promise(async (resolve) => {
-      await this.api.query.system.events<Vec<EventRecord>>((events) => {
+      const unsubscribe = await this.api.query.system.events<Vec<EventRecord>>((events) => {
         events.forEach((record) => {
           if (record.event.method && record.event.method.toString() === 'LeaderSet') {
+            unsubscribe()
             resolve((record.event.data as unknown) as BN)
-=======
-    return new Promise(async resolve => {
-      const unsubscribe = await this.api.query.system.events<Vec<EventRecord>>(events => {
-        events.forEach(record => {
-          if (record.event.method && record.event.method.toString() === 'LeaderSet') {
-            unsubscribe();
-            resolve((record.event.data as unknown) as BN);
->>>>>>> 6a946b96
           }
         })
       })
@@ -1003,20 +880,12 @@
   }
 
   public expectLeaderTerminated(): Promise<void> {
-<<<<<<< HEAD
     return new Promise(async (resolve) => {
-      await this.api.query.system.events<Vec<EventRecord>>((events) => {
+      const unsubscribe = await this.api.query.system.events<Vec<EventRecord>>((events) => {
         events.forEach((record) => {
           if (record.event.method && record.event.method.toString() === 'TerminatedLeader') {
+            unsubscribe()
             resolve()
-=======
-    return new Promise(async resolve => {
-      const unsubscribe = await this.api.query.system.events<Vec<EventRecord>>(events => {
-        events.forEach(record => {
-          if (record.event.method && record.event.method.toString() === 'TerminatedLeader') {
-            unsubscribe();
-            resolve();
->>>>>>> 6a946b96
           }
         })
       })
@@ -1024,20 +893,12 @@
   }
 
   public expectWorkerRewardAmountUpdated(): Promise<void> {
-<<<<<<< HEAD
     return new Promise(async (resolve) => {
-      await this.api.query.system.events<Vec<EventRecord>>((events) => {
+      const unsubscribe = await this.api.query.system.events<Vec<EventRecord>>((events) => {
         events.forEach((record) => {
           if (record.event.method && record.event.method.toString() === 'WorkerRewardAmountUpdated') {
+            unsubscribe()
             resolve()
-=======
-    return new Promise(async resolve => {
-      const unsubscribe = await this.api.query.system.events<Vec<EventRecord>>(events => {
-        events.forEach(record => {
-          if (record.event.method && record.event.method.toString() === 'WorkerRewardAmountUpdated') {
-            unsubscribe();
-            resolve();
->>>>>>> 6a946b96
           }
         })
       })
@@ -1045,20 +906,12 @@
   }
 
   public expectWorkerStakeDecreased(): Promise<void> {
-<<<<<<< HEAD
     return new Promise(async (resolve) => {
-      await this.api.query.system.events<Vec<EventRecord>>((events) => {
+      const unsubscribe = await this.api.query.system.events<Vec<EventRecord>>((events) => {
         events.forEach((record) => {
           if (record.event.method && record.event.method.toString() === 'StakeDecreased') {
+            unsubscribe()
             resolve()
-=======
-    return new Promise(async resolve => {
-      const unsubscribe = await this.api.query.system.events<Vec<EventRecord>>(events => {
-        events.forEach(record => {
-          if (record.event.method && record.event.method.toString() === 'StakeDecreased') {
-            unsubscribe();
-            resolve();
->>>>>>> 6a946b96
           }
         })
       })
@@ -1066,20 +919,12 @@
   }
 
   public expectWorkerStakeSlashed(): Promise<void> {
-<<<<<<< HEAD
     return new Promise(async (resolve) => {
-      await this.api.query.system.events<Vec<EventRecord>>((events) => {
+      const unsubscribe = await this.api.query.system.events<Vec<EventRecord>>((events) => {
         events.forEach((record) => {
           if (record.event.method && record.event.method.toString() === 'StakeSlashed') {
+            unsubscribe()
             resolve()
-=======
-    return new Promise(async resolve => {
-      const unsubscribe = await this.api.query.system.events<Vec<EventRecord>>(events => {
-        events.forEach(record => {
-          if (record.event.method && record.event.method.toString() === 'StakeSlashed') {
-            unsubscribe();
-            resolve();
->>>>>>> 6a946b96
           }
         })
       })
@@ -1087,20 +932,12 @@
   }
 
   public expectApplicationReviewBegan(): Promise<BN> {
-<<<<<<< HEAD
     return new Promise(async (resolve) => {
-      await this.api.query.system.events<Vec<EventRecord>>((events) => {
+      const unsubscribe = await this.api.query.system.events<Vec<EventRecord>>((events) => {
         events.forEach((record) => {
           if (record.event.method && record.event.method.toString() === 'BeganApplicationReview') {
+            unsubscribe()
             resolve((record.event.data as unknown) as BN)
-=======
-    return new Promise(async resolve => {
-      const unsubscribe = await this.api.query.system.events<Vec<EventRecord>>(events => {
-        events.forEach(record => {
-          if (record.event.method && record.event.method.toString() === 'BeganApplicationReview') {
-            unsubscribe();
-            resolve((record.event.data as unknown) as BN);
->>>>>>> 6a946b96
           }
         })
       })
@@ -1108,20 +945,12 @@
   }
 
   public expectMintCapacityChanged(): Promise<BN> {
-<<<<<<< HEAD
     return new Promise(async (resolve) => {
-      await this.api.query.system.events<Vec<EventRecord>>((events) => {
+      const unsubscribe = await this.api.query.system.events<Vec<EventRecord>>((events) => {
         events.forEach((record) => {
           if (record.event.method && record.event.method.toString() === 'MintCapacityChanged') {
+            unsubscribe()
             resolve((record.event.data[1] as unknown) as BN)
-=======
-    return new Promise(async resolve => {
-      const unsubscribe = await this.api.query.system.events<Vec<EventRecord>>(events => {
-        events.forEach(record => {
-          if (record.event.method && record.event.method.toString() === 'MintCapacityChanged') {
-            unsubscribe();
-            resolve((record.event.data[1] as unknown) as BN);
->>>>>>> 6a946b96
           }
         })
       })
@@ -1214,16 +1043,7 @@
         title,
         description,
         proposalStake,
-<<<<<<< HEAD
-        {
-          'activate_at': opening.getActivateAt(),
-          'commitment': opening.getCommitment(),
-          'human_readable_text': opening.getText(),
-          'working_group': workingGroup,
-        }
-=======
         opening.getAddOpeningParameters(workingGroup)
->>>>>>> 6a946b96
       ),
       account,
       false
