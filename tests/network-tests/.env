--- conflicted
+++ resolved
@@ -39,10 +39,6 @@
 # Payout amount for working group tests
 PAYOUT_AMOUNT = 3
 # Mint capacity for storage working group
-<<<<<<< HEAD
-STORAGE_WORKING_GROUP_MINTING_CAPACITY = 100000
-=======
 STORAGE_WORKING_GROUP_MINTING_CAPACITY = 100000
 # Default unstaking period for storage working group
-STORAGE_WORKING_GROUP_UNSTAKING_PERIOD = 1
->>>>>>> 5c186605
+STORAGE_WORKING_GROUP_UNSTAKING_PERIOD = 1