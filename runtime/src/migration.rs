// Clippy linter warning
#![allow(clippy::redundant_closure_call)] // disable it because of the substrate lib design

use crate::VERSION;
use sr_primitives::{print, traits::Zero};
<<<<<<< HEAD
use srml_support::{debug, decl_event, decl_module, decl_storage};
use sudo;
use system;
=======
use srml_support::{decl_event, decl_module, decl_storage};
>>>>>>> aef4338d

impl<T: Trait> Module<T> {
    fn runtime_upgraded() {
        print("running runtime initializers...");

        // ...
        // add initialization of modules introduced in new runtime release. This
        // would be any new storage values that need an initial value which would not
        // have been initialized with config() or build() mechanism.
        // ...

        // Create the Council mint. If it fails, we can't do anything about it here.
        let mint_creation_result = governance::council::Module::<T>::create_new_council_mint(
            minting::BalanceOf::<T>::zero(),
        );

        if mint_creation_result.is_err() {
            debug::warn!(
                "Failed to create a mint for council during migration: {:?}",
                mint_creation_result
            );
        }

        proposals_codex::Module::<T>::set_default_config_values();

        Self::deposit_event(RawEvent::Migrated(
            <system::Module<T>>::block_number(),
            VERSION.spec_version,
        ));
    }
}

pub trait Trait:
    system::Trait
    + storage::data_directory::Trait
    + storage::data_object_storage_registry::Trait
    + forum::Trait
    + sudo::Trait
    + governance::council::Trait
    + proposals_codex::Trait
{
    type Event: From<Event<Self>> + Into<<Self as system::Trait>::Event>;
}

decl_storage! {
    trait Store for Module<T: Trait> as Migration {
        /// Records at what runtime spec version the store was initialized. This allows the runtime
        /// to know when to run initialize code if it was installed as an update.
        pub SpecVersion get(spec_version) build(|_| VERSION.spec_version) : Option<u32>;
    }
}

decl_event! {
    pub enum Event<T> where <T as system::Trait>::BlockNumber {
        Migrated(BlockNumber, u32),
    }
}

decl_module! {
    pub struct Module<T: Trait> for enum Call where origin: T::Origin {
        fn deposit_event() = default;

        fn on_initialize(_now: T::BlockNumber) {
            if Self::spec_version().map_or(true, |spec_version| VERSION.spec_version > spec_version) {
                // mark store version with current version of the runtime
                SpecVersion::put(VERSION.spec_version);

                // run migrations and store initializers
                Self::runtime_upgraded();
            }
        }
    }
}<|MERGE_RESOLUTION|>--- conflicted
+++ resolved
@@ -3,13 +3,7 @@
 
 use crate::VERSION;
 use sr_primitives::{print, traits::Zero};
-<<<<<<< HEAD
 use srml_support::{debug, decl_event, decl_module, decl_storage};
-use sudo;
-use system;
-=======
-use srml_support::{decl_event, decl_module, decl_storage};
->>>>>>> aef4338d
 
 impl<T: Trait> Module<T> {
     fn runtime_upgraded() {
