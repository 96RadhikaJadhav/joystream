// Clippy linter warning
#![allow(clippy::redundant_closure_call)] // disable it because of the substrate lib design

use crate::VERSION;
use rstd::prelude::*;
use sr_primitives::{print, traits::Zero};
use srml_support::{debug, decl_event, decl_module, decl_storage};

impl<T: Trait> Module<T> {
    /// This method is called from on_initialize() when a runtime upgrade is detected. This
    /// happens when the runtime spec version is found to be higher than the stored value.
    /// Important to note this method should be carefully maintained, because it runs on every runtime
    /// upgrade.
    fn runtime_upgraded() {
        print("Running runtime upgraded handler");

        // Add initialization of modules introduced in new runtime release. Typically this
        // would be any new storage values that need an initial value which would not
        // have been initialized with config() or build() chainspec construction mechanism.
        // Other tasks like resetting values, migrating values etc.

        // Runtime Upgrade Code for going from Rome to Constantinople

        // Create the Council mint. If it fails, we can't do anything about it here.
<<<<<<< HEAD
        let mint_creation_result = governance::council::Module::<T>::create_new_council_mint(
=======
        if let Err(err) = governance::council::Module::<T>::create_new_council_mint(
>>>>>>> 82b6109a
            minting::BalanceOf::<T>::zero(),
        ) {
            debug::warn!(
                "Failed to create a mint for council during migration: {:?}",
                err
            );
        }

<<<<<<< HEAD
        if mint_creation_result.is_err() {
            debug::warn!(
                "Failed to create a mint for council during migration: {:?}",
                mint_creation_result
            );
        }

=======
        // Initialise the proposal system various periods
>>>>>>> 82b6109a
        proposals_codex::Module::<T>::set_default_config_values();

        Self::deposit_event(RawEvent::Migrated(
            <system::Module<T>>::block_number(),
            VERSION.spec_version,
        ));
    }
}

pub trait Trait:
    system::Trait
    + governance::election::Trait
    + content_working_group::Trait
    + roles::actors::Trait
    + proposals_codex::Trait
{
    type Event: From<Event<Self>> + Into<<Self as system::Trait>::Event>;
}

decl_storage! {
    trait Store for Module<T: Trait> as Migration {
        /// Records at what runtime spec version the store was initialized. At genesis this will be
        /// initialized to Some(VERSION.spec_version). It is an Option because the first time the module
        /// was introduced was as a runtime upgrade and type was never changed.
        /// When the runtime is upgraded the spec version be updated.
        pub SpecVersion get(spec_version) build(|_config: &GenesisConfig| {
            VERSION.spec_version
        }) : Option<u32>;
    }
}

decl_event! {
    pub enum Event<T> where <T as system::Trait>::BlockNumber {
        Migrated(BlockNumber, u32),
    }
}

decl_module! {
    pub struct Module<T: Trait> for enum Call where origin: T::Origin {
        fn deposit_event() = default;

        fn on_initialize(_now: T::BlockNumber) {
            if Self::spec_version().map_or(true, |spec_version| VERSION.spec_version > spec_version) {
                // Mark store version with current version of the runtime
                SpecVersion::put(VERSION.spec_version);

                // Run migrations and store initializers
                Self::runtime_upgraded();

                Self::deposit_event(RawEvent::Migrated(
                    <system::Module<T>>::block_number(),
                    VERSION.spec_version,
                ));
            }
        }
    }
}<|MERGE_RESOLUTION|>--- conflicted
+++ resolved
@@ -22,11 +22,7 @@
         // Runtime Upgrade Code for going from Rome to Constantinople
 
         // Create the Council mint. If it fails, we can't do anything about it here.
-<<<<<<< HEAD
-        let mint_creation_result = governance::council::Module::<T>::create_new_council_mint(
-=======
         if let Err(err) = governance::council::Module::<T>::create_new_council_mint(
->>>>>>> 82b6109a
             minting::BalanceOf::<T>::zero(),
         ) {
             debug::warn!(
@@ -35,23 +31,8 @@
             );
         }
 
-<<<<<<< HEAD
-        if mint_creation_result.is_err() {
-            debug::warn!(
-                "Failed to create a mint for council during migration: {:?}",
-                mint_creation_result
-            );
-        }
-
-=======
         // Initialise the proposal system various periods
->>>>>>> 82b6109a
         proposals_codex::Module::<T>::set_default_config_values();
-
-        Self::deposit_event(RawEvent::Migrated(
-            <system::Module<T>>::block_number(),
-            VERSION.spec_version,
-        ));
     }
 }
 
