--- conflicted
+++ resolved
@@ -540,36 +540,6 @@
 }
 
 #[test]
-<<<<<<< HEAD
-fn set_lead_proposal_execution_succeeds() {
-    initial_test_ext().execute_with(|| {
-        let member_id = 10;
-        let account_id: [u8; 32] = [member_id; 32];
-
-        let codex_extrinsic_test_fixture = CodexProposalTestFixture::default_for_call(|| {
-            ProposalCodex::create_set_lead_proposal(
-                RawOrigin::Signed(account_id.clone().into()).into(),
-                member_id as u64,
-                b"title".to_vec(),
-                b"body".to_vec(),
-                Some(<BalanceOf<Runtime>>::from(50000u32)),
-                Some((member_id as u64, account_id.into())),
-                None,
-            )
-        })
-        .with_member_id(member_id as u64);
-
-        assert!(content_working_group::Module::<Runtime>::ensure_lead_is_set().is_err());
-
-        codex_extrinsic_test_fixture.call_extrinsic_and_assert();
-
-        assert!(content_working_group::Module::<Runtime>::ensure_lead_is_set().is_ok());
-    });
-}
-
-#[test]
-=======
->>>>>>> 37d097d1
 fn spending_proposal_execution_succeeds() {
     initial_test_ext().execute_with(|| {
         let member_id = 10;
@@ -604,69 +574,6 @@
 }
 
 #[test]
-<<<<<<< HEAD
-fn set_content_working_group_mint_capacity_execution_succeeds() {
-    initial_test_ext().execute_with(|| {
-        let member_id = 1;
-        let account_id: [u8; 32] = [member_id; 32];
-        let new_balance = <BalanceOf<Runtime>>::from(55u32);
-
-        let mint_id =
-            Mint::add_mint(0, None).expect("Failed to create a mint for the content working group");
-        <content_working_group::Mint<Runtime>>::put(mint_id);
-
-        assert_eq!(Mint::get_mint_capacity(mint_id), Ok(0));
-
-        let codex_extrinsic_test_fixture = CodexProposalTestFixture::default_for_call(|| {
-            ProposalCodex::create_set_content_working_group_mint_capacity_proposal(
-=======
-fn set_election_parameters_proposal_execution_succeeds() {
-    initial_test_ext().execute_with(|| {
-        let member_id = 1;
-        let account_id: [u8; 32] = [member_id; 32];
-
-        let election_parameters = ElectionParameters {
-            announcing_period: 14400,
-            voting_period: 14400,
-            revealing_period: 14400,
-            council_size: 4,
-            candidacy_limit: 25,
-            new_term_duration: 14400,
-            min_council_stake: 1,
-            min_voting_stake: 1,
-        };
-        assert_eq!(Election::announcing_period(), 0);
-
-        let codex_extrinsic_test_fixture = CodexProposalTestFixture::default_for_call(|| {
-            ProposalCodex::create_set_election_parameters_proposal(
->>>>>>> 37d097d1
-                RawOrigin::Signed(account_id.clone().into()).into(),
-                member_id as u64,
-                b"title".to_vec(),
-                b"body".to_vec(),
-<<<<<<< HEAD
-                Some(<BalanceOf<Runtime>>::from(50000u32)),
-                new_balance,
-                None,
-            )
-        });
-
-        codex_extrinsic_test_fixture.call_extrinsic_and_assert();
-
-        assert_eq!(Mint::get_mint_capacity(mint_id), Ok(new_balance));
-=======
-                Some(<BalanceOf<Runtime>>::from(200_000_u32)),
-                election_parameters,
-            )
-        });
-        codex_extrinsic_test_fixture.call_extrinsic_and_assert();
-
-        assert_eq!(Election::announcing_period(), 14400);
->>>>>>> 37d097d1
-    });
-}
-
-#[test]
 fn set_validator_count_proposal_execution_succeeds() {
     initial_test_ext().execute_with(|| {
         let member_id = 1;
