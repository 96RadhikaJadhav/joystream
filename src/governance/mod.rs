--- conflicted
+++ resolved
@@ -1,10 +1,6 @@
 #![cfg_attr(not(feature = "std"), no_std)]
 
-<<<<<<< HEAD
 use srml_support::traits::{Currency, LockableCurrency};
-=======
-use srml_support::traits::{ArithmeticType, Currency};
->>>>>>> e6926b56
 use system;
 
 pub mod council;
@@ -15,13 +11,8 @@
 mod stake;
 
 pub trait GovernanceCurrency: system::Trait + Sized {
-<<<<<<< HEAD
     type Currency: Currency<Self::AccountId> +
 		LockableCurrency<Self::AccountId, Moment=Self::BlockNumber>;
-=======
-    type Currency: ArithmeticType
-        + Currency<<Self as system::Trait>::AccountId, Balance = BalanceOf<Self>>;
->>>>>>> e6926b56
 }
 
 pub type BalanceOf<T> = <<T as GovernanceCurrency>::Currency as Currency<<T as system::Trait>::AccountId>>::Balance;
