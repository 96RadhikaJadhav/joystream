#![cfg_attr(not(feature = "std"), no_std)]

use crate::storage::{data_directory, data_object_storage_registry, data_object_type_registry};
use system;
use parity_codec::Codec;
use srml_support::{Parameter};
use runtime_primitives::traits::{SimpleArithmetic, As, Member, MaybeSerializeDebug};

<<<<<<< HEAD
// Storage

=======
// Members
pub trait Members<T: system::Trait> {
    type Id : Parameter + Member + SimpleArithmetic + Codec + Default + Copy
        + As<usize> + As<u64> + MaybeSerializeDebug + PartialEq;

    fn is_active_member(account_id: &T::AccountId) -> bool;

    fn lookup_member_id(account_id: &T::AccountId) -> Result<Self::Id, &'static str>;

    fn lookup_account_by_member_id(member_id: Self::Id) -> Result<T::AccountId, &'static str>;
}

impl<T: system::Trait> Members<T> for () {
    type Id = u32;
    fn is_active_member(_account_id: &T::AccountId) -> bool {
        false
    }
    fn lookup_member_id(_account_id: &T::AccountId) -> Result<Self::Id, &'static str> {
        Err("member not found")
    }
    fn lookup_account_by_member_id(_member_id: Self::Id) -> Result<T::AccountId, &'static str> {
        Err("account not found")
    }
}

// Roles
pub trait Roles<T: system::Trait> {
    fn is_role_account(account_id: &T::AccountId) -> bool;
}

impl<T: system::Trait> Roles<T> for () {
	fn is_role_account(_who: &T::AccountId) -> bool { false }
}

// Data Object Types
>>>>>>> c9162fef
pub trait IsActiveDataObjectType<T: data_object_type_registry::Trait> {
    fn is_active_data_object_type(_which: &T::DataObjectTypeId) -> bool;
}

pub trait ContentIdExists<T: data_directory::Trait> {
    fn has_content(_which: &T::ContentId) -> bool;

    fn get_data_object(
        _which: &T::ContentId,
    ) -> Result<data_directory::DataObject<T>, &'static str>;
}

pub trait ContentHasStorage<T: data_object_storage_registry::Trait> {
    fn has_storage_provider(_which: &T::ContentId) -> bool;

    fn is_ready_at_storage_provider(_which: &T::ContentId, _provider: &T::AccountId) -> bool;
}

// Membership

pub trait IsActiveMember<T: system::Trait> {
    fn is_active_member(account_id: &T::AccountId) -> bool {
        false
    }
}<|MERGE_RESOLUTION|>--- conflicted
+++ resolved
@@ -6,10 +6,6 @@
 use srml_support::{Parameter};
 use runtime_primitives::traits::{SimpleArithmetic, As, Member, MaybeSerializeDebug};
 
-<<<<<<< HEAD
-// Storage
-
-=======
 // Members
 pub trait Members<T: system::Trait> {
     type Id : Parameter + Member + SimpleArithmetic + Codec + Default + Copy
@@ -44,8 +40,7 @@
 	fn is_role_account(_who: &T::AccountId) -> bool { false }
 }
 
-// Data Object Types
->>>>>>> c9162fef
+// Storage
 pub trait IsActiveDataObjectType<T: data_object_type_registry::Trait> {
     fn is_active_data_object_type(_which: &T::DataObjectTypeId) -> bool;
 }
@@ -62,12 +57,4 @@
     fn has_storage_provider(_which: &T::ContentId) -> bool;
 
     fn is_ready_at_storage_provider(_which: &T::ContentId, _provider: &T::AccountId) -> bool;
-}
-
-// Membership
-
-pub trait IsActiveMember<T: system::Trait> {
-    fn is_active_member(account_id: &T::AccountId) -> bool {
-        false
-    }
 }