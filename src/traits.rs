#![cfg_attr(not(feature = "std"), no_std)]

use crate::storage::{data_directory, data_object_storage_registry, data_object_type_registry};
use system;
use parity_codec::Codec;
use srml_support::{Parameter};
use runtime_primitives::traits::{SimpleArithmetic, As, Member, MaybeSerializeDebug};

// Members
pub trait Members<T: system::Trait> {
    type Id : Parameter + Member + SimpleArithmetic + Codec + Default + Copy
        + As<usize> + As<u64> + MaybeSerializeDebug + PartialEq;

    fn is_active_member(account_id: &T::AccountId) -> bool;

    fn lookup_member_id(account_id: &T::AccountId) -> Result<Self::Id, &'static str>;

    fn lookup_account_by_member_id(member_id: Self::Id) -> Result<T::AccountId, &'static str>;
}

impl<T: system::Trait> Members<T> for () {
    type Id = u32;
    fn is_active_member(_account_id: &T::AccountId) -> bool {
        false
    }
    fn lookup_member_id(_account_id: &T::AccountId) -> Result<Self::Id, &'static str> {
        Err("member not found")
    }
    fn lookup_account_by_member_id(_member_id: Self::Id) -> Result<T::AccountId, &'static str> {
        Err("account not found")
    }
}

// Roles
pub trait Roles<T: system::Trait> {
    fn is_role_account(account_id: &T::AccountId) -> bool;
}

impl<T: system::Trait> Roles<T> for () {
	fn is_role_account(_who: &T::AccountId) -> bool { false }
}

// Storage
pub trait IsActiveDataObjectType<T: data_object_type_registry::Trait> {
    fn is_active_data_object_type(_which: &T::DataObjectTypeId) -> bool;
}

<<<<<<< HEAD
pub trait IsActiveMember<T: system::Trait> {
    fn is_active_member(_account_id: &T::AccountId) -> bool {
        false
    }
=======
pub trait ContentIdExists<T: data_directory::Trait> {
    fn has_content(_which: &T::ContentId) -> bool;

    fn get_data_object(
        _which: &T::ContentId,
    ) -> Result<data_directory::DataObject<T>, &'static str>;
}

pub trait ContentHasStorage<T: data_object_storage_registry::Trait> {
    fn has_storage_provider(_which: &T::ContentId) -> bool;

    fn is_ready_at_storage_provider(_which: &T::ContentId, _provider: &T::AccountId) -> bool;
>>>>>>> 7d9041b7
}<|MERGE_RESOLUTION|>--- conflicted
+++ resolved
@@ -45,12 +45,6 @@
     fn is_active_data_object_type(_which: &T::DataObjectTypeId) -> bool;
 }
 
-<<<<<<< HEAD
-pub trait IsActiveMember<T: system::Trait> {
-    fn is_active_member(_account_id: &T::AccountId) -> bool {
-        false
-    }
-=======
 pub trait ContentIdExists<T: data_directory::Trait> {
     fn has_content(_which: &T::ContentId) -> bool;
 
@@ -63,5 +57,4 @@
     fn has_storage_provider(_which: &T::ContentId) -> bool;
 
     fn is_ready_at_storage_provider(_which: &T::ContentId, _provider: &T::AccountId) -> bool;
->>>>>>> 7d9041b7
 }