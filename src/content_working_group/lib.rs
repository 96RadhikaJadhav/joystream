--- conflicted
+++ resolved
@@ -1923,62 +1923,6 @@
             // Trigger event
             Self::deposit_event(RawEvent::LeadUnset(lead_id));
         }
-<<<<<<< HEAD
-=======
-
-        /// The stake, with the given id, was unstaked.
-        pub fn unstaked(
-            origin,
-            stake_id: StakeId<T>
-        ) {
-            // Ensure its a runtime root origin
-            ensure_root(origin)?;
-
-            // Ensure its an unstaker in this group
-            let unstaker = Self::ensure_unstaker_exists(&stake_id)?;
-
-            // Get curator doing the unstaking,
-            // urrently the only possible unstaker in this module.
-            let curator_id =
-                if let WorkingGroupUnstaker::Curator(curator_id) = unstaker {
-                    curator_id
-                } else {
-                    panic!("Should not be possible, only curators unstake in this module currently");
-                };
-
-            // Grab curator from id, unwrap, because this curator _must_ exist.
-            let unstaking_curator = Self::ensure_curator_exists(&curator_id).unwrap();
-
-            //
-            // == MUTATION SAFE ==
-            //
-
-            // Update stage of curator
-            let curator_exit_summary =
-                if let CuratorRoleStage::Unstaking(summary) = unstaking_curator.stage {
-                    summary
-                } else {
-                    panic!("Curator must be in unstaking stage");
-                };
-
-            let new_curator = Curator{
-                stage: CuratorRoleStage::Exited(curator_exit_summary.clone()),
-                ..unstaking_curator
-            };
-
-            CuratorById::<T>::insert(curator_id, new_curator);
-
-            // Remove from unstaker
-            UnstakerByStakeId::<T>::remove(stake_id);
-
-            // Trigger event
-            let event = match curator_exit_summary.origin {
-                CuratorExitInitiationOrigin::Lead => RawEvent::TerminatedCurator(curator_id),
-                CuratorExitInitiationOrigin::Curator => RawEvent::CuratorExited(curator_id),
-            };
-
-            Self::deposit_event(event);
-        }
 
         /// Add an opening for a curator role.
         pub fn set_channel_creation_enabled(origin, enabled: bool)  {
@@ -1996,7 +1940,6 @@
             // Trigger event
             Self::deposit_event(RawEvent::ChannelCreationEnabledUpdated(enabled));
         }
->>>>>>> 48ad5b32
     }
 }
 
@@ -2671,9 +2614,10 @@
         Self::deposit_event(RawEvent::ChannelUpdatedByCurationActor(*channel_id));
     }
 
-    /// The stake, with the given id, was unstaked.
+    /// The stake, with the given id, was unstaked. Infalliable. Has no side effects if stake_id is not relevant
+    /// to this module.
     pub fn unstaked(stake_id: StakeId<T>) {
-        // Ignore unstaked
+        // Ignore if unstaked doesn't exist
         if !<UnstakerByStakeId<T>>::exists(stake_id) {
             return;
         }
