import React from 'react'
import { configure, addDecorator } from '@storybook/react';
import '@storybook/addon-console';
import StoryRouter from 'storybook-react-router';

import GlobalStyle from '@polkadot/react-components/styles';
import 'semantic-ui-css/semantic.min.css'
import './style.css'

addDecorator(StoryRouter());

addDecorator(story => (
<<<<<<< HEAD
  <div style={{padding: '1em 2em 2em 2em', backgroundColor: '#fafafa'}}>{story()}</div>
=======
  <div className='StorybookRoot'>
    <GlobalStyle />
    {story()}
  </div>
>>>>>>> 0c22dc13
));

configure(require.context('../packages', true, /\.stories\.tsx?$/), module)<|MERGE_RESOLUTION|>--- conflicted
+++ resolved
@@ -10,14 +10,10 @@
 addDecorator(StoryRouter());
 
 addDecorator(story => (
-<<<<<<< HEAD
-  <div style={{padding: '1em 2em 2em 2em', backgroundColor: '#fafafa'}}>{story()}</div>
-=======
   <div className='StorybookRoot'>
     <GlobalStyle />
     {story()}
   </div>
->>>>>>> 0c22dc13
 ));
 
 configure(require.context('../packages', true, /\.stories\.tsx?$/), module)