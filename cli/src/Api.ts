--- conflicted
+++ resolved
@@ -21,10 +21,8 @@
 import { DerivedFees, DerivedBalances } from '@polkadot/api-derive/types';
 import { CLIError } from '@oclif/errors';
 import ExitCodes from './ExitCodes';
-<<<<<<< HEAD
 import {
     Worker, WorkerId,
-    Lead as WGLead,
     RoleStakeProfile,
     Opening as WGOpening,
     Application as WGApplication
@@ -47,12 +45,6 @@
 import { MemberId, Profile } from '@joystream/types/lib/members';
 import { RewardRelationship, RewardRelationshipId } from '@joystream/types/lib/recurring-rewards';
 import { Stake, StakeId } from '@joystream/types/lib/stake';
-=======
-import { Worker, WorkerId, RoleStakeProfile } from '@joystream/types/working-group';
-import { MemberId, Profile } from '@joystream/types/members';
-import { RewardRelationship, RewardRelationshipId } from '@joystream/types/recurring-rewards';
-import { Stake, StakeId } from '@joystream/types/stake';
->>>>>>> 7c319f19
 import { LinkageResult } from '@polkadot/types/codec/Linkage';
 import { Moment } from '@polkadot/types/interfaces';
 
@@ -210,17 +202,10 @@
         return profile.unwrapOr(null);
     }
 
-<<<<<<< HEAD
-    async groupLead(group: WorkingGroups): Promise<GroupLeadWithProfile | null> {
-        const optLead = (await this.workingGroupApiQuery(group).currentLead()) as Option<WGLead>;
-
-        if (!optLead.isSome) {
-=======
     async groupLead(group: WorkingGroups): Promise<GroupMember | null> {
         const optLeadId = (await this.workingGroupApiQuery(group).currentLead()) as Option<WorkerId>;
 
         if (!optLeadId.isSome) {
->>>>>>> 7c319f19
             return null;
         }
 
@@ -243,11 +228,7 @@
         return stake.value;
     }
 
-<<<<<<< HEAD
-    protected async workerStake(stakeProfile: RoleStakeProfile): Promise<Balance> {
-=======
     protected async workerStake (stakeProfile: RoleStakeProfile): Promise<Balance> {
->>>>>>> 7c319f19
         return this.stakeValue(stakeProfile.stake_id);
     }
 
@@ -261,11 +242,7 @@
     protected async groupMember(
         id: WorkerId,
         worker: Worker
-<<<<<<< HEAD
     ): Promise<GroupMember> {
-=======
-      ): Promise<GroupMember> {
->>>>>>> 7c319f19
         const roleAccount = worker.role_account_id;
         const memberId = worker.member_id;
 
