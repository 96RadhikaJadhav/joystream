// Clippy linter warning
#![allow(clippy::type_complexity)]
// disable it because of possible frontend API break
// TODO: remove post-Constaninople

// Ensure we're `no_std` when compiling for Wasm.
#![cfg_attr(not(feature = "std"), no_std)]

#[cfg(feature = "std")]
use serde_derive::{Deserialize, Serialize};

use codec::{Decode, Encode};
use rstd::borrow::ToOwned;
use rstd::prelude::*;
<<<<<<< HEAD
use runtime_primitives::traits::EnsureOrigin;
use srml_support::{decl_event, decl_module, decl_storage, dispatch, ensure};
use system::{ensure_signed, RawOrigin};

pub use common::constraints::InputValidationLengthConstraint;
=======

use codec::{Codec, Decode, Encode};
use runtime_primitives::traits::{MaybeSerialize, Member, One, SimpleArithmetic};
use srml_support::{decl_event, decl_module, decl_storage, dispatch, ensure, Parameter};
>>>>>>> 7306a7e2

mod mock;
mod tests;

/// Constants
/////////////////////////////////////////////////////////////////

/// The greatest valid depth of a category.
/// The depth of a root category is 0.
const MAX_CATEGORY_DEPTH: u16 = 3;

/// Error messages for dispatchables
const ERROR_CATEGORY_TITLE_TOO_SHORT: &str = "Category title too short.";
const ERROR_CATEGORY_TITLE_TOO_LONG: &str = "Category title too long.";
const ERROR_CATEGORY_DESCRIPTION_TOO_SHORT: &str = "Category description too long.";
const ERROR_CATEGORY_DESCRIPTION_TOO_LONG: &str = "Category description too long.";
const ERROR_ANCESTOR_CATEGORY_IMMUTABLE: &str =
    "Ancestor category immutable, i.e. deleted or archived";
const ERROR_MAX_VALID_CATEGORY_DEPTH_EXCEEDED: &str = "Maximum valid category depth exceeded.";
const ERROR_CATEGORY_DOES_NOT_EXIST: &str = "Category does not exist.";
const ERROR_NOT_FORUM_USER: &str = "Not forum user.";
const ERROR_THREAD_TITLE_TOO_SHORT: &str = "Thread title too short.";
const ERROR_THREAD_TITLE_TOO_LONG: &str = "Thread title too long.";
const ERROR_POST_TEXT_TOO_SHORT: &str = "Post text too short.";
const ERROR_POST_TEXT_TOO_LONG: &str = "Post too long.";
const ERROR_THREAD_DOES_NOT_EXIST: &str = "Thread does not exist";
const ERROR_THREAD_MODERATION_RATIONALE_TOO_SHORT: &str = "Thread moderation rationale too short.";
const ERROR_THREAD_MODERATION_RATIONALE_TOO_LONG: &str = "Thread moderation rationale too long.";
const ERROR_THREAD_ALREADY_MODERATED: &str = "Thread already moderated.";
const ERROR_THREAD_MODERATED: &str = "Thread is moderated.";
const ERROR_POST_DOES_NOT_EXIST: &str = "Post does not exist.";
const ERROR_ACCOUNT_DOES_NOT_MATCH_POST_AUTHOR: &str = "Account does not match post author.";
const ERROR_POST_MODERATED: &str = "Post is moderated.";
const ERROR_POST_MODERATION_RATIONALE_TOO_SHORT: &str = "Post moderation rationale too short.";
const ERROR_POST_MODERATION_RATIONALE_TOO_LONG: &str = "Post moderation rationale too long.";
const ERROR_CATEGORY_NOT_BEING_UPDATED: &str = "Category not being updated.";
const ERROR_CATEGORY_CANNOT_BE_UNARCHIVED_WHEN_DELETED: &str =
    "Category cannot be unarchived when deleted.";

/// Represents a user in this forum.
#[derive(Debug, Copy, Clone)]
pub struct ForumUser<AccountId> {
    /// Identifier of user
    pub id: AccountId, // In the future one could add things like
                       // - updating post count of a user
                       // - updating status (e.g. hero, new, etc.)
                       //
}

/// Represents a regsitry of `ForumUser` instances.
pub trait ForumUserRegistry<AccountId> {
    fn get_forum_user(id: &AccountId) -> Option<ForumUser<AccountId>>;
}

/// Convenient composite time stamp
#[cfg_attr(feature = "std", derive(Serialize, Deserialize, Debug))]
#[derive(Encode, Decode, Default, Clone, PartialEq, Eq)]
pub struct BlockchainTimestamp<BlockNumber, Moment> {
    block: BlockNumber,
    time: Moment,
}

/// Represents a moderation outcome applied to a post or a thread.
#[cfg_attr(feature = "std", derive(Serialize, Deserialize, Debug))]
#[derive(Encode, Decode, Default, Clone, PartialEq, Eq)]
pub struct ModerationAction<BlockNumber, Moment, AccountId> {
    /// When action occured.
    moderated_at: BlockchainTimestamp<BlockNumber, Moment>,

    /// Account forum sudo which acted.
    moderator_id: AccountId,

    /// Moderation rationale
    rationale: Vec<u8>,
}

/// Represents a revision of the text of a Post
#[cfg_attr(feature = "std", derive(Serialize, Deserialize, Debug))]
#[derive(Encode, Decode, Default, Clone, PartialEq, Eq)]
pub struct PostTextChange<BlockNumber, Moment> {
    /// When this expiration occured
    expired_at: BlockchainTimestamp<BlockNumber, Moment>,

    /// Text that expired
    text: Vec<u8>,
}

/// Represents a thread post
#[cfg_attr(feature = "std", derive(Serialize, Deserialize, Debug))]
#[derive(Encode, Decode, Default, Clone, PartialEq, Eq)]
pub struct Post<BlockNumber, Moment, AccountId, ThreadId, PostId> {
    /// Post identifier
    id: PostId,

    /// Id of thread to which this post corresponds.
    thread_id: ThreadId,

    /// The post number of this post in its thread, i.e. total number of posts added (including this)
    /// to a thread when it was added.
    /// Is needed to give light clients assurance about getting all posts in a given range,
    // `created_at` is not sufficient.
    /// Starts at 1 for first post in thread.
    nr_in_thread: u32,

    /// Current text of post
    current_text: Vec<u8>,

    /// Possible moderation of this post
    moderation: Option<ModerationAction<BlockNumber, Moment, AccountId>>,

    /// Edits of post ordered chronologically by edit time.
    text_change_history: Vec<PostTextChange<BlockNumber, Moment>>,

    /// When post was submitted.
    created_at: BlockchainTimestamp<BlockNumber, Moment>,

    /// Author of post.
    author_id: AccountId,
}

/// Represents a thread
#[cfg_attr(feature = "std", derive(Serialize, Deserialize, Debug))]
#[derive(Encode, Decode, Default, Clone, PartialEq, Eq)]
pub struct Thread<BlockNumber, Moment, AccountId, ThreadId> {
    /// Thread identifier
    id: ThreadId,

    /// Title
    title: Vec<u8>,

    /// Category in which this thread lives
    category_id: CategoryId,

    /// The thread number of this thread in its category, i.e. total number of thread added (including this)
    /// to a category when it was added.
    /// Is needed to give light clients assurance about getting all threads in a given range,
    /// `created_at` is not sufficient.
    /// Starts at 1 for first thread in category.
    nr_in_category: u32,

    /// Possible moderation of this thread
    moderation: Option<ModerationAction<BlockNumber, Moment, AccountId>>,

    /// Number of unmoderated and moderated posts in this thread.
    /// The sum of these two only increases, and former is incremented
    /// for each new post added to this thread. A new post is added
    /// with a `nr_in_thread` equal to this sum
    ///
    /// When there is a moderation
    /// of a post, the variables are incremented and decremented, respectively.
    ///
    /// These values are vital for light clients, in order to validate that they are
    /// not being censored from posts in a thread.
    num_unmoderated_posts: u32,
    num_moderated_posts: u32,

    /// When thread was established.
    created_at: BlockchainTimestamp<BlockNumber, Moment>,

    /// Author of post.
    author_id: AccountId,
}

impl<BlockNumber, Moment, AccountId, ThreadId> Thread<BlockNumber, Moment, AccountId, ThreadId> {
    fn num_posts_ever_created(&self) -> u32 {
        self.num_unmoderated_posts + self.num_moderated_posts
    }
}

/// Represents a category identifier
pub type CategoryId = u64;

/// Represents
#[cfg_attr(feature = "std", derive(Serialize, Deserialize, Debug))]
#[derive(Encode, Decode, Default, Clone, PartialEq, Eq)]
pub struct ChildPositionInParentCategory {
    /// Id of parent category
    parent_id: CategoryId,

    /// Nr of the child in the parent
    /// Starts at 1
    child_nr_in_parent_category: u32,
}

/// Represents a category
#[cfg_attr(feature = "std", derive(Serialize, Deserialize, Debug))]
#[derive(Encode, Decode, Default, Clone, PartialEq, Eq)]
pub struct Category<BlockNumber, Moment, AccountId> {
    /// Category identifier
    id: CategoryId,

    /// Title
    title: Vec<u8>,

    /// Description
    description: Vec<u8>,

    /// When category was established.
    created_at: BlockchainTimestamp<BlockNumber, Moment>,

    /// Whether category is deleted.
    deleted: bool,

    /// Whether category is archived.
    archived: bool,

    /// Number of subcategories (deleted, archived or neither),
    /// unmoderated threads and moderated threads, _directly_ in this category.
    ///
    /// As noted, the first is unaffected by any change in state of direct subcategory.
    ///
    /// The sum of the latter two only increases, and former is incremented
    /// for each new thread added to this category. A new thread is added
    /// with a `nr_in_category` equal to this sum.
    ///
    /// When there is a moderation
    /// of a thread, the variables are incremented and decremented, respectively.
    ///
    /// These values are vital for light clients, in order to validate that they are
    /// not being censored from subcategories or threads in a category.
    num_direct_subcategories: u32,
    num_direct_unmoderated_threads: u32,
    num_direct_moderated_threads: u32,

    /// Position as child in parent, if present, otherwise this category is a root category
    position_in_parent_category: Option<ChildPositionInParentCategory>,

    /// Account of the moderator which created category.
    moderator_id: AccountId,
}

impl<BlockNumber, Moment, AccountId> Category<BlockNumber, Moment, AccountId> {
    fn num_threads_created(&self) -> u32 {
        self.num_direct_unmoderated_threads + self.num_direct_moderated_threads
    }
}

/// Represents a sequence of categories which have child-parent relatioonship
/// where last element is final ancestor, or root, in the context of the category tree.
type CategoryTreePath<BlockNumber, Moment, AccountId> =
    Vec<Category<BlockNumber, Moment, AccountId>>;

pub trait Trait: system::Trait + timestamp::Trait + Sized {
    type Event: From<Event<Self>> + Into<<Self as system::Trait>::Event>;

    type MembershipRegistry: ForumUserRegistry<Self::AccountId>;

<<<<<<< HEAD
    /// Checks that provided signed account belongs to the leader
    type EnsureForumLeader: EnsureOrigin<Self::Origin>;
=======
    /// Thread Id type
    type ThreadId: Parameter
        + Member
        + SimpleArithmetic
        + Codec
        + Default
        + Copy
        + MaybeSerialize
        + PartialEq;

    /// Post Id type
    type PostId: Parameter
        + Member
        + SimpleArithmetic
        + Codec
        + Default
        + Copy
        + MaybeSerialize
        + PartialEq;
>>>>>>> 7306a7e2
}

decl_storage! {
    trait Store for Module<T: Trait> as Forum {

        /// Map category identifier to corresponding category.
        pub CategoryById get(category_by_id) config(): map CategoryId => Category<T::BlockNumber, T::Moment, T::AccountId>;

        /// Category identifier value to be used for the next Category created.
        pub NextCategoryId get(next_category_id) config(): CategoryId;

        /// Map thread identifier to corresponding thread.
        pub ThreadById get(thread_by_id) config(): map T::ThreadId => Thread<T::BlockNumber, T::Moment, T::AccountId, T::ThreadId>;

        /// Thread identifier value to be used for next Thread in threadById.
        pub NextThreadId get(next_thread_id) config(): T::ThreadId;

        /// Map post identifier to corresponding post.
        pub PostById get(post_by_id) config(): map T::PostId => Post<T::BlockNumber, T::Moment, T::AccountId, T::ThreadId, T::PostId>;

        /// Post identifier value to be used for for next post created.
        pub NextPostId get(next_post_id) config(): T::PostId;

        /// Input constraints
        /// These are all forward looking, that is they are enforced on all
        /// future calls.
        pub CategoryTitleConstraint get(category_title_constraint) config(): InputValidationLengthConstraint;
        pub CategoryDescriptionConstraint get(category_description_constraint) config(): InputValidationLengthConstraint;
        pub ThreadTitleConstraint get(thread_title_constraint) config(): InputValidationLengthConstraint;
        pub PostTextConstraint get(post_text_constraint) config(): InputValidationLengthConstraint;
        pub ThreadModerationRationaleConstraint get(thread_moderation_rationale_constraint) config(): InputValidationLengthConstraint;
        pub PostModerationRationaleConstraint get(post_moderation_rationale_constraint) config(): InputValidationLengthConstraint;
    }
    /*
    JUST GIVING UP ON ALL THIS FOR NOW BECAUSE ITS TAKING TOO LONG
    Review : https://github.com/paritytech/polkadot/blob/620b8610431e7b5fdd71ce3e94c3ee0177406dcc/runtime/src/parachains.rs#L123-L141

    add_extra_genesis {

        // Explain why we need to put this here.
        config(initial_forum_sudo) : Option<T::AccountId>;

        build(|
            storage: &mut generator::StorageOverlay,
            _: &mut generator::ChildrenStorageOverlay,
            config: &GenesisConfig<T>
            | {


            if let Some(account_id) = &config.initial_forum_sudo {
                println!("{}: <ForumSudo<T>>::put(account_id)", account_id);
                <ForumSudo<T> as generator::StorageValue<_>>::put(&account_id, storage);
            }
        })
    }
    */
}

decl_event!(
    pub enum Event<T>
    where
        <T as system::Trait>::AccountId,
        <T as Trait>::ThreadId,
        <T as Trait>::PostId,
    {
        /// A category was introduced
        CategoryCreated(CategoryId),

        /// A category with given id was updated.
        /// The second argument reflects the new archival status of the category, if changed.
        /// The third argument reflects the new deletion status of the category, if changed.
        CategoryUpdated(CategoryId, Option<bool>, Option<bool>),

        /// A thread with given id was created.
        ThreadCreated(ThreadId),

        /// A thread with given id was moderated.
        ThreadModerated(ThreadId),

        /// Post with given id was created.
        PostAdded(PostId),

        /// Post with givne id was moderated.
        PostModerated(PostId),

        /// Post with given id had its text updated.
        /// The second argument reflects the number of total edits when the text update occurs.
        PostTextUpdated(PostId, u64),

        /// Given account was set as forum sudo.
        ForumSudoSet(Option<AccountId>, Option<AccountId>),
    }
);

decl_module! {
    pub struct Module<T: Trait> for enum Call where origin: T::Origin {

        fn deposit_event() = default;

        /// Add a new category.
        fn create_category(origin, parent: Option<CategoryId>, title: Vec<u8>, description: Vec<u8>) -> dispatch::Result {

            // Check that its a valid signature
            let who = ensure_signed(origin)?;

            // Not signed by forum lead
            Self::ensure_is_forum_lead(&who)?;

            // Validate title
            Self::ensure_category_title_is_valid(&title)?;

            // Validate description
            Self::ensure_category_description_is_valid(&description)?;

            // Position in parent field value for new category
            let mut position_in_parent_category_field = None;

            // If not root, then check that we can create in parent category
            if let Some(parent_category_id) = parent {

                let category_tree_path = Self::ensure_valid_category_and_build_category_tree_path(parent_category_id)?;

                // Can we mutate in this category?
                Self::ensure_can_add_subcategory_path_leaf(&category_tree_path)?;

                /*
                 * Here we are safe to mutate
                 */

                // Increment number of subcategories to reflect this new category being
                // added as a child
                <CategoryById<T>>::mutate(parent_category_id, |c| {
                    c.num_direct_subcategories += 1;
                });

                // Set `position_in_parent_category_field`
                let parent_category = category_tree_path.first().unwrap();

                position_in_parent_category_field = Some(ChildPositionInParentCategory{
                    parent_id: parent_category_id,
                    child_nr_in_parent_category: parent_category.num_direct_subcategories
                });

            }

            /*
             * Here we are safe to mutate
             */

            let next_category_id = NextCategoryId::get();

            // Create new category
            let new_category = Category {
                id : next_category_id,
                title,
                description,
                created_at : Self::current_block_and_time(),
                deleted: false,
                archived: false,
                num_direct_subcategories: 0,
                num_direct_unmoderated_threads: 0,
                num_direct_moderated_threads: 0,
                position_in_parent_category: position_in_parent_category_field,
                moderator_id: who
            };

            // Insert category in map
            <CategoryById<T>>::insert(new_category.id, new_category);

            // Update other things
            NextCategoryId::put(next_category_id + 1);

            // Generate event
            Self::deposit_event(RawEvent::CategoryCreated(next_category_id));

            Ok(())
        }

        /// Update category
        fn update_category(origin, category_id: CategoryId, new_archival_status: Option<bool>, new_deletion_status: Option<bool>) -> dispatch::Result {

            // Check that its a valid signature
            let who = ensure_signed(origin)?;

            // Not signed by forum lead
            Self::ensure_is_forum_lead(&who)?;

            // Make sure something is actually being changed
            ensure!(
                new_archival_status.is_some() || new_deletion_status.is_some(),
                ERROR_CATEGORY_NOT_BEING_UPDATED
            );

            // Get path from parent to root of category tree.
            let category_tree_path = Self::ensure_valid_category_and_build_category_tree_path(category_id)?;

            // When we are dealing with a non-root category, we
            // must ensure mutability of our category by traversing to
            // root.
            if category_tree_path.len() > 1  {

                // We must skip checking category itself.
                // NB: This is kind of hacky way to avoid last element,
                // something clearn can be done later.
                let mut path_to_check = category_tree_path;
                path_to_check.remove(0);

                Self::ensure_can_mutate_in_path_leaf(&path_to_check)?;
            }

            // If the category itself is already deleted, then this
            // update *must* simultaneously do an undelete, otherwise it is blocked,
            // as we do not permit unarchiving a deleted category. Doing
            // a simultanous undelete and unarchive is accepted.

            let category = <CategoryById<T>>::get(category_id);

            ensure!(
                !category.deleted || (new_deletion_status == Some(false)),
                ERROR_CATEGORY_CANNOT_BE_UNARCHIVED_WHEN_DELETED
            );

            // Mutate category, and set possible new change parameters

            <CategoryById<T>>::mutate(category_id, |c| {

                if let Some(archived) = new_archival_status {
                    c.archived = archived;
                }

                if let Some(deleted) = new_deletion_status {
                    c.deleted = deleted;
                }
            });

            // Generate event
            Self::deposit_event(RawEvent::CategoryUpdated(category_id, new_archival_status, new_deletion_status));

            Ok(())
        }

        /// Create new thread in category
        fn create_thread(origin, category_id: CategoryId, title: Vec<u8>, text: Vec<u8>) -> dispatch::Result {

            /*
             * Update SPEC with new errors,
             * and mutation of Category class,
             * as well as side effect to update Category::num_threads_created.
             */

            // Check that its a valid signature
            let who = ensure_signed(origin)?;

            // Check that account is forum member
            Self::ensure_is_forum_member(&who)?;

            // Get path from parent to root of category tree.
            let category_tree_path = Self::ensure_valid_category_and_build_category_tree_path(category_id)?;

            // No ancestor is blocking us doing mutation in this category
            Self::ensure_can_mutate_in_path_leaf(&category_tree_path)?;

            // Validate title
            Self::ensure_thread_title_is_valid(&title)?;

            // Validate post text
            Self::ensure_post_text_is_valid(&text)?;

            /*
             * Here it is safe to mutate state.
             */

            // Add thread
            let thread = Self::add_new_thread(category_id, &title, &who);

            // Add inital post to thread
            Self::add_new_post(thread.id, &text, &who);

            // Generate event
            Self::deposit_event(RawEvent::ThreadCreated(thread.id));

            Ok(())
        }

        /// Moderate thread
        fn moderate_thread(origin, thread_id: T::ThreadId, rationale: Vec<u8>) -> dispatch::Result {

            // Check that its a valid signature
            let who = ensure_signed(origin)?;

            // Signed by forum lead
            Self::ensure_is_forum_lead(&who)?;

            // Get thread
            let mut thread = Self::ensure_thread_exists(thread_id)?;

            // Thread is not already moderated
            ensure!(thread.moderation.is_none(), ERROR_THREAD_ALREADY_MODERATED);

            // Rationale valid
            Self::ensure_thread_moderation_rationale_is_valid(&rationale)?;

            // Can mutate in corresponding category
            let path = Self::build_category_tree_path(thread.category_id);

            // Path must be non-empty, as category id is from thread in state
            assert!(!path.is_empty());

            Self::ensure_can_mutate_in_path_leaf(&path)?;

            /*
             * Here we are safe to mutate
             */

            // Add moderation to thread
            thread.moderation = Some(ModerationAction {
                moderated_at: Self::current_block_and_time(),
                moderator_id: who,
                rationale
            });

            <ThreadById<T>>::insert(thread_id, thread.clone());

            // Update moderation/umoderation count of corresponding category
            <CategoryById<T>>::mutate(thread.category_id, |category| {
                category.num_direct_unmoderated_threads -= 1;
                category.num_direct_moderated_threads += 1;
            });

            // Generate event
            Self::deposit_event(RawEvent::ThreadModerated(thread_id));

            Ok(())
        }

        /// Edit post text
        fn add_post(origin, thread_id: T::ThreadId, text: Vec<u8>) -> dispatch::Result {

            /*
             * Update SPEC with new errors,
             */

            // Check that its a valid signature
            let who = ensure_signed(origin)?;

            // Check that account is forum member
            Self::ensure_is_forum_member(&who)?;

            // Validate post text
            Self::ensure_post_text_is_valid(&text)?;

            // Make sure thread exists and is mutable
            let thread = Self::ensure_thread_is_mutable(thread_id)?;

            // Get path from parent to root of category tree.
            let category_tree_path = Self::ensure_valid_category_and_build_category_tree_path(thread.category_id)?;

            // No ancestor is blocking us doing mutation in this category
            Self::ensure_can_mutate_in_path_leaf(&category_tree_path)?;

            /*
             * Here we are safe to mutate
             */

            let post = Self::add_new_post(thread_id, &text, &who);

            // Generate event
            Self::deposit_event(RawEvent::PostAdded(post.id));

            Ok(())
        }

        /// Edit post text
        fn edit_post_text(origin, post_id: T::PostId, new_text: Vec<u8>) -> dispatch::Result {

            /* Edit spec.
              - forum member guard missing
              - check that both post and thread and category are mutable
            */

            // Check that its a valid signature
            let who = ensure_signed(origin)?;

            // Check that account is forum member
            Self::ensure_is_forum_member(&who)?;

            // Validate post text
            Self::ensure_post_text_is_valid(&new_text)?;

            // Make sure there exists a mutable post with post id `post_id`
            let post = Self::ensure_post_is_mutable(post_id)?;

            // Signer does not match creator of post with identifier postId
            ensure!(post.author_id == who, ERROR_ACCOUNT_DOES_NOT_MATCH_POST_AUTHOR);

            /*
             * Here we are safe to mutate
             */

            <PostById<T>>::mutate(post_id, |p| {

                let expired_post_text = PostTextChange {
                    expired_at: Self::current_block_and_time(),
                    text: post.current_text.clone()
                };

                // Set current text to new text
                p.current_text = new_text;

                // Copy current text to history of expired texts
                p.text_change_history.push(expired_post_text);
            });

            // Generate event
            Self::deposit_event(RawEvent::PostTextUpdated(post.id, post.text_change_history.len() as u64));

            Ok(())
        }

        /// Moderate post
        fn moderate_post(origin, post_id: T::PostId, rationale: Vec<u8>) -> dispatch::Result {

            // Check that its a valid signature
            let who = ensure_signed(origin)?;

            // Signed by forum lead
            Self::ensure_is_forum_lead(&who)?;

            // Make sure post exists and is mutable
            let post = Self::ensure_post_is_mutable(post_id)?;

            Self::ensure_post_moderation_rationale_is_valid(&rationale)?;

            /*
             * Here we are safe to mutate
             */

            // Update moderation action on post
            let moderation_action = ModerationAction{
                moderated_at: Self::current_block_and_time(),
                moderator_id: who,
                rationale
            };

            <PostById<T>>::mutate(post_id, |p| {
                p.moderation = Some(moderation_action);
            });

            // Update moderated and unmoderated post count of corresponding thread
            <ThreadById<T>>::mutate(post.thread_id, |t| {
                t.num_unmoderated_posts -= 1;
                t.num_moderated_posts += 1;
            });

            // Generate event
            Self::deposit_event(RawEvent::PostModerated(post.id));

            Ok(())
        }

    }
}

impl<T: Trait> Module<T> {
    fn ensure_category_title_is_valid(title: &[u8]) -> dispatch::Result {
        CategoryTitleConstraint::get().ensure_valid(
            title.len(),
            ERROR_CATEGORY_TITLE_TOO_SHORT,
            ERROR_CATEGORY_TITLE_TOO_LONG,
        )
    }

    fn ensure_category_description_is_valid(description: &[u8]) -> dispatch::Result {
        CategoryDescriptionConstraint::get().ensure_valid(
            description.len(),
            ERROR_CATEGORY_DESCRIPTION_TOO_SHORT,
            ERROR_CATEGORY_DESCRIPTION_TOO_LONG,
        )
    }

    fn ensure_thread_moderation_rationale_is_valid(rationale: &[u8]) -> dispatch::Result {
        ThreadModerationRationaleConstraint::get().ensure_valid(
            rationale.len(),
            ERROR_THREAD_MODERATION_RATIONALE_TOO_SHORT,
            ERROR_THREAD_MODERATION_RATIONALE_TOO_LONG,
        )
    }

    fn ensure_thread_title_is_valid(title: &[u8]) -> dispatch::Result {
        ThreadTitleConstraint::get().ensure_valid(
            title.len(),
            ERROR_THREAD_TITLE_TOO_SHORT,
            ERROR_THREAD_TITLE_TOO_LONG,
        )
    }

    fn ensure_post_text_is_valid(text: &[u8]) -> dispatch::Result {
        PostTextConstraint::get().ensure_valid(
            text.len(),
            ERROR_POST_TEXT_TOO_SHORT,
            ERROR_POST_TEXT_TOO_LONG,
        )
    }

    fn ensure_post_moderation_rationale_is_valid(rationale: &[u8]) -> dispatch::Result {
        PostModerationRationaleConstraint::get().ensure_valid(
            rationale.len(),
            ERROR_POST_MODERATION_RATIONALE_TOO_SHORT,
            ERROR_POST_MODERATION_RATIONALE_TOO_LONG,
        )
    }

    fn current_block_and_time() -> BlockchainTimestamp<T::BlockNumber, T::Moment> {
        BlockchainTimestamp {
            block: <system::Module<T>>::block_number(),
            time: <timestamp::Module<T>>::now(),
        }
    }

    fn ensure_post_is_mutable(
        post_id: T::PostId,
    ) -> Result<Post<T::BlockNumber, T::Moment, T::AccountId, T::ThreadId, T::PostId>, &'static str>
    {
        // Make sure post exists
        let post = Self::ensure_post_exists(post_id)?;

        // and is unmoderated
        ensure!(post.moderation.is_none(), ERROR_POST_MODERATED);

        // and make sure thread is mutable
        Self::ensure_thread_is_mutable(post.thread_id)?;

        Ok(post)
    }

    fn ensure_post_exists(
        post_id: T::PostId,
    ) -> Result<Post<T::BlockNumber, T::Moment, T::AccountId, T::ThreadId, T::PostId>, &'static str>
    {
        if <PostById<T>>::exists(post_id) {
            Ok(<PostById<T>>::get(post_id))
        } else {
            Err(ERROR_POST_DOES_NOT_EXIST)
        }
    }

    fn ensure_thread_is_mutable(
        thread_id: T::ThreadId,
    ) -> Result<Thread<T::BlockNumber, T::Moment, T::AccountId, T::ThreadId>, &'static str> {
        // Make sure thread exists
        let thread = Self::ensure_thread_exists(thread_id)?;

        // and is unmoderated
        ensure!(thread.moderation.is_none(), ERROR_THREAD_MODERATED);

        // and corresponding category is mutable
        Self::ensure_catgory_is_mutable(thread.category_id)?;

        Ok(thread)
    }

    fn ensure_thread_exists(
        thread_id: T::ThreadId,
    ) -> Result<Thread<T::BlockNumber, T::Moment, T::AccountId, T::ThreadId>, &'static str> {
        if <ThreadById<T>>::exists(thread_id) {
            Ok(<ThreadById<T>>::get(thread_id))
        } else {
            Err(ERROR_THREAD_DOES_NOT_EXIST)
        }
    }

    fn ensure_is_forum_lead(account_id: &T::AccountId) -> dispatch::Result {
        T::EnsureForumLeader::ensure_origin(RawOrigin::Signed(account_id.clone()).into())?;

        Ok(())
    }

    fn ensure_is_forum_member(
        account_id: &T::AccountId,
    ) -> Result<ForumUser<T::AccountId>, &'static str> {
        let forum_user_query = T::MembershipRegistry::get_forum_user(account_id);

        if let Some(forum_user) = forum_user_query {
            Ok(forum_user)
        } else {
            Err(ERROR_NOT_FORUM_USER)
        }
    }

    fn ensure_catgory_is_mutable(category_id: CategoryId) -> dispatch::Result {
        let category_tree_path = Self::build_category_tree_path(category_id);

        Self::ensure_can_mutate_in_path_leaf(&category_tree_path)
    }

    // Clippy linter warning
    #[allow(clippy::ptr_arg)] // disable it because of possible frontend API break
                              // TODO: remove post-Constaninople
    fn ensure_can_mutate_in_path_leaf(
        category_tree_path: &CategoryTreePath<T::BlockNumber, T::Moment, T::AccountId>,
    ) -> dispatch::Result {
        // Is parent category directly or indirectly deleted or archived category
        ensure!(
            !category_tree_path.iter().any(
                |c: &Category<T::BlockNumber, T::Moment, T::AccountId>| c.deleted || c.archived
            ),
            ERROR_ANCESTOR_CATEGORY_IMMUTABLE
        );

        Ok(())
    }

    // TODO: remove post-Constaninople
    // Clippy linter warning
    #[allow(clippy::ptr_arg)] // disable it because of possible frontend API break
    fn ensure_can_add_subcategory_path_leaf(
        category_tree_path: &CategoryTreePath<T::BlockNumber, T::Moment, T::AccountId>,
    ) -> dispatch::Result {
        Self::ensure_can_mutate_in_path_leaf(category_tree_path)?;

        // Does adding a new category exceed maximum depth
        let depth_of_new_category = 1 + 1 + category_tree_path.len();

        ensure!(
            depth_of_new_category <= MAX_CATEGORY_DEPTH as usize,
            ERROR_MAX_VALID_CATEGORY_DEPTH_EXCEEDED
        );

        Ok(())
    }

    fn ensure_valid_category_and_build_category_tree_path(
        category_id: CategoryId,
    ) -> Result<CategoryTreePath<T::BlockNumber, T::Moment, T::AccountId>, &'static str> {
        ensure!(
            <CategoryById<T>>::exists(&category_id),
            ERROR_CATEGORY_DOES_NOT_EXIST
        );

        // Get path from parent to root of category tree.
        let category_tree_path = Self::build_category_tree_path(category_id);

        assert!(!category_tree_path.is_empty());

        Ok(category_tree_path)
    }

    /// Builds path and populates in `path`.
    /// Requires that `category_id` is valid
    fn build_category_tree_path(
        category_id: CategoryId,
    ) -> CategoryTreePath<T::BlockNumber, T::Moment, T::AccountId> {
        // Get path from parent to root of category tree.
        let mut category_tree_path = vec![];

        Self::_build_category_tree_path(category_id, &mut category_tree_path);

        category_tree_path
    }

    /// Builds path and populates in `path`.
    /// Requires that `category_id` is valid
    fn _build_category_tree_path(
        category_id: CategoryId,
        path: &mut CategoryTreePath<T::BlockNumber, T::Moment, T::AccountId>,
    ) {
        // Grab category
        let category = <CategoryById<T>>::get(category_id);

        // Copy out position_in_parent_category
        let position_in_parent_category_field = category.position_in_parent_category.clone();

        // Add category to path container
        path.push(category);

        // Make recursive call on parent if we are not at root
        if let Some(child_position_in_parent) = position_in_parent_category_field {
            assert!(<CategoryById<T>>::exists(
                &child_position_in_parent.parent_id
            ));

            Self::_build_category_tree_path(child_position_in_parent.parent_id, path);
        }
    }

    fn add_new_thread(
        category_id: CategoryId,
        title: &[u8],
        author_id: &T::AccountId,
    ) -> Thread<T::BlockNumber, T::Moment, T::AccountId, T::ThreadId> {
        // Get category
        let category = <CategoryById<T>>::get(category_id);

        // Create and add new thread
        let new_thread_id = NextThreadId::<T>::get();

        let new_thread = Thread {
            id: new_thread_id,
            title: title.to_owned(),
            category_id,
            nr_in_category: category.num_threads_created() + 1,
            moderation: None,
            num_unmoderated_posts: 0,
            num_moderated_posts: 0,
            created_at: Self::current_block_and_time(),
            author_id: author_id.clone(),
        };

        // Store thread
        <ThreadById<T>>::insert(new_thread_id, new_thread.clone());

        // Update next thread id
        NextThreadId::<T>::mutate(|n| {
            *n += One::one();
        });

        // Update unmoderated thread count in corresponding category
        <CategoryById<T>>::mutate(category_id, |c| {
            c.num_direct_unmoderated_threads += 1;
        });

        new_thread
    }

    /// Creates and ads a new post ot the given thread, and makes all required state updates
    /// `thread_id` must be valid
    fn add_new_post(
        thread_id: T::ThreadId,
        text: &[u8],
        author_id: &T::AccountId,
    ) -> Post<T::BlockNumber, T::Moment, T::AccountId, T::ThreadId, T::PostId> {
        // Get thread
        let thread = <ThreadById<T>>::get(thread_id);

        // Make and add initial post
        let new_post_id = NextPostId::<T>::get();

        let new_post = Post {
            id: new_post_id,
            thread_id,
            nr_in_thread: thread.num_posts_ever_created() + 1,
            current_text: text.to_owned(),
            moderation: None,
            text_change_history: vec![],
            created_at: Self::current_block_and_time(),
            author_id: author_id.clone(),
        };

        // Store post
        <PostById<T>>::insert(new_post_id, new_post.clone());

        // Update next post id
        NextPostId::<T>::mutate(|n| {
            *n += One::one();
        });

        // Update unmoderated post count of thread
        <ThreadById<T>>::mutate(thread_id, |t| {
            t.num_unmoderated_posts += 1;
        });

        new_post
    }
}<|MERGE_RESOLUTION|>--- conflicted
+++ resolved
@@ -9,21 +9,15 @@
 #[cfg(feature = "std")]
 use serde_derive::{Deserialize, Serialize};
 
-use codec::{Decode, Encode};
+use codec::{Codec, Decode, Encode};
 use rstd::borrow::ToOwned;
 use rstd::prelude::*;
-<<<<<<< HEAD
 use runtime_primitives::traits::EnsureOrigin;
-use srml_support::{decl_event, decl_module, decl_storage, dispatch, ensure};
-use system::{ensure_signed, RawOrigin};
-
-pub use common::constraints::InputValidationLengthConstraint;
-=======
-
-use codec::{Codec, Decode, Encode};
 use runtime_primitives::traits::{MaybeSerialize, Member, One, SimpleArithmetic};
 use srml_support::{decl_event, decl_module, decl_storage, dispatch, ensure, Parameter};
->>>>>>> 7306a7e2
+use system::{ensure_signed, RawOrigin};
+
+pub use common::constraints::InputValidationLengthConstraint;
 
 mod mock;
 mod tests;
@@ -271,10 +265,9 @@
 
     type MembershipRegistry: ForumUserRegistry<Self::AccountId>;
 
-<<<<<<< HEAD
     /// Checks that provided signed account belongs to the leader
     type EnsureForumLeader: EnsureOrigin<Self::Origin>;
-=======
+
     /// Thread Id type
     type ThreadId: Parameter
         + Member
@@ -294,7 +287,6 @@
         + Copy
         + MaybeSerialize
         + PartialEq;
->>>>>>> 7306a7e2
 }
 
 decl_storage! {
