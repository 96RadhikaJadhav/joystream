// TODO: module documentation
// TODO: adjust all extrinsic weights

// NOTE: This module is instantiable pallet as described here https://substrate.dev/recipes/3-entrees/instantiable.html
// No default instance is provided.

/////////////////// Configuration //////////////////////////////////////////////
#![cfg_attr(not(feature = "std"), no_std)]

// used dependencies
use codec::{Codec, Decode, Encode};
use frame_support::traits::{
    Currency, EnsureOrigin, Get, LockIdentifier, LockableCurrency, WithdrawReason,
};
use frame_support::{
    decl_error, decl_event, decl_module, decl_storage, error::BadOrigin, Parameter, StorageValue,
};
use sp_arithmetic::traits::BaseArithmetic;
use sp_runtime::traits::{MaybeSerialize, Member};
use std::collections::BTreeMap;
use std::marker::PhantomData;
use system::ensure_signed;

// declared modules
mod mock;
mod tests;

/////////////////// Data Structures ////////////////////////////////////////////

/// Possible referendum states.
#[derive(Encode, Decode, PartialEq, Eq, Debug)]
pub enum ReferendumStage<BlockNumber, VotePower> {
    /// The referendum is dormant and waiting to be started by external source.
    Inactive,
    /// In the voting stage, users can cast their sealed votes.
    Voting(ReferendumStageVoting<BlockNumber>),
    /// In the revealing stage, users can reveal votes they cast in the voting stage.
    Revealing(ReferendumStageRevealing<BlockNumber, VotePower>),
}

impl<BlockNumber, VotePower: Encode + Decode> Default for ReferendumStage<BlockNumber, VotePower> {
    fn default() -> ReferendumStage<BlockNumber, VotePower> {
        ReferendumStage::Inactive
    }
}

/// Representation for voting stage state.
#[derive(Encode, Decode, PartialEq, Eq, Debug, Default)]
pub struct ReferendumStageVoting<BlockNumber> {
    started: BlockNumber,      // block in which referendum started
    winning_target_count: u64, // target number of winners
}

/// Representation for revealing stage state.
#[derive(Encode, Decode, PartialEq, Eq, Debug, Default)]
pub struct ReferendumStageRevealing<BlockNumber, VotePower> {
<<<<<<< HEAD
    pub started: BlockNumber, // block in which referendum started
    pub intermediate_results: Vec<VotePower>, // votes that options have recieved at a given time
=======
    started: BlockNumber,      // block in which referendum started
    winning_target_count: u64, // target number of winners
    intermediate_winners: Vec<OptionResult<VotePower>>, // intermediate winning options
    //intermediate_results: HashMap<u64, VotePower>, // votes that options have recieved at a given time
    intermediate_results: BTreeMap<u64, VotePower>, // votes that options have recieved at a given time
}

#[derive(Encode, Decode, PartialEq, Eq, Debug, Default, Clone)]
pub struct OptionResult<VotePower> {
    option_index: u64,
    vote_power: VotePower,
>>>>>>> 7f4b7611
}

/// Vote cast in referendum. Vote target is concealed until user reveals commitment's proof.
#[derive(Encode, Decode, PartialEq, Eq, Debug, Default)]
pub struct CastVote<Hash, Currency> {
    commitment: Hash, // a commitment that a user submits in the voting stage before revealing what this vote is actually for
    cycle_id: u64,    // current referendum cycle number
    stake: Currency,  // stake locked for vote
    vote_for: Option<u64>, // target option this vote favors; is `None` before the vote is revealed
}

/////////////////// Type aliases ///////////////////////////////////////////////

// `Ez` prefix in some of the following type aliases means *easy* and is meant to create unique short names
// aliasing existing structs and enums

// types simplifying access to common structs and enums
pub type Balance<T, I> =
    <<T as Trait<I>>::Currency as Currency<<T as system::Trait>::AccountId>>::Balance;
pub type EzCastVote<T, I> = CastVote<<T as system::Trait>::Hash, Balance<T, I>>;
pub type EzReferendumStageVoting<T> = ReferendumStageVoting<<T as system::Trait>::BlockNumber>;
pub type EzReferendumStageRevealing<T, I> =
    ReferendumStageRevealing<<T as system::Trait>::BlockNumber, <T as Trait<I>>::VotePower>;
type ConcludeResult<T, I> = (
    Vec<OptionResult<<T as Trait<I>>::VotePower>>,
    BTreeMap<u64, <T as Trait<I>>::VotePower>,
);

// types aliases for check functions return values
pub type CanRevealResult<T, I> = (
    EzReferendumStageRevealing<T, I>,
    <T as system::Trait>::AccountId,
    EzCastVote<T, I>,
);

/////////////////// Trait, Storage, Errors, and Events /////////////////////////

// TODO: get rid of dependency on Error<T, I> - create some nongeneric error
/// Trait enabling referendum start and vote commitment calculation.
pub trait ReferendumManager<T: Trait<I>, I: Instance> {
    /// Start a new referendum.
    fn start_referendum(
        origin: T::Origin,
        extra_winning_target_count: u64,
    ) -> Result<(), Error<T, I>>;

    /// Calculate commitment for a vote.
    fn calculate_commitment(
        account_id: &<T as system::Trait>::AccountId,
        salt: &[u8],
        cycle_id: &u64,
        vote_option_index: &u64,
    ) -> T::Hash;
}

pub trait Trait<I: Instance>: system::Trait /* + ReferendumManager<Self, I>*/ {
    /// The overarching event type.
    type Event: From<Event<Self, I>> + Into<<Self as system::Trait>::Event>;

    /// Maximum length of vote commitment salt. Use length that ensures uniqueness for hashing e.g. std::u64::MAX.
    type MaxSaltLength: Get<u64>;

    /// Currency for referendum staking.
    type Currency: LockableCurrency<Self::AccountId, Moment = Self::BlockNumber>;

    /// Identifier for currency locks used for staking.
    type LockId: Get<LockIdentifier>;

    /// Origin from which the referendum can be started.
    type ManagerOrigin: EnsureOrigin<Self::Origin>;

    /// Power of vote(s) used to determine the referendum winner(s).
    type VotePower: Parameter
        + Member
        + BaseArithmetic
        + Codec
        + Default
        + Copy
        + MaybeSerialize
        + PartialEq;

    /// Duration of voting stage (in blocks)
    type VoteStageDuration: Get<Self::BlockNumber>;
    /// Duration of revealing stage (in blocks)
    type RevealStageDuration: Get<Self::BlockNumber>;

    /// Minimum stake needed for voting
    type MinimumStake: Get<Balance<Self, I>>;

    /// Calculate the vote's power for user and his stake.
    fn caclulate_vote_power(
        account_id: &<Self as system::Trait>::AccountId,
        stake: &Balance<Self, I>,
    ) -> <Self as Trait<I>>::VotePower;

    /// Checks if user can unlock his stake from the given vote.
    /// Gives runtime an ability to penalize user for not revealing stake, etc.
    fn can_unstake(vote: &CastVote<Self::Hash, Balance<Self, I>>) -> bool;

    /// Gives runtime an ability to react on referendum result.
    fn process_results(
        winners: &[OptionResult<Self::VotePower>],
        all_options_results: &BTreeMap<u64, Self::VotePower>, // list of votes each option recieved
    );

    /// Check if an option a user is voting for actually exists.
    fn is_valid_option_id(option_index: &u64) -> bool;
}

decl_storage! {
    trait Store for Module<T: Trait<I>, I: Instance> as Referendum {
        /// Current referendum stage.
        pub Stage get(fn stage) config(): ReferendumStage<T::BlockNumber, T::VotePower>;

        /// Votes cast in the referendum. A new record is added to this map when a user casts a sealed vote.
        /// It is modified when a user reveals the vote's commitment proof.
        /// A record is finally removed when the user unstakes, which can happen during a voting stage or after the current cycle ends.
        /// A stake for a vote can be reused in future referendum cycles.
        pub Votes get(fn votes) config(): map hasher(blake2_128_concat) T::AccountId => EzCastVote<T, I>;

        /// Index of the current referendum cycle. It is incremented everytime referendum ends.
        pub CurrentCycleId get(fn current_cycle_id) config(): u64;
    }

    /* This might be needed in some cases
    // add_extra_genesis has to be present in Instantiable Modules - see https://github.com/paritytech/substrate/blob/master/frame/support/procedural/src/lib.rs#L217
    add_extra_genesis {
        config(phantom): PhantomData<I>;
    }
    */
}

decl_event! {
    pub enum Event<T, I>
    where
        Balance = Balance<T, I>,
        <T as system::Trait>::Hash,
        <T as system::Trait>::AccountId,
        <T as Trait<I>>::VotePower,
    {
        /// Referendum started
        ReferendumStarted(u64),

        /// Revealing phase has begun
        RevealingStageStarted(),

        /// Referendum ended and winning option was selected
        ReferendumFinished(Vec<OptionResult<VotePower>>, BTreeMap<u64, VotePower>),

        /// User cast a vote in referendum
        VoteCast(AccountId, Hash, Balance),

        /// User revealed his vote
        VoteRevealed(AccountId, u64),

        /// User released his stake
        StakeReleased(AccountId),
    }
}

decl_error! {
    /// Referendum errors
    pub enum Error for Module<T: Trait<I>, I: Instance> {
        /// Origin is invalid
        BadOrigin,

        /// Referendum cannot run twice at the same time
        ReferendumAlreadyRunning,

        /// Referendum is not running when expected to
        ReferendumNotRunning,

        /// Revealing stage is not in progress right now
        RevealingNotInProgress,

        /// Account can't stake enough currency (now)
        InsufficientBalanceToStakeCurrency,

        /// Insufficient stake provided to cast a vote
        InsufficientStake,

        /// Salt and referendum option provided don't correspond to the commitment
        InvalidReveal,

        /// Vote for not existing option was revealed
        InvalidVote,

        /// Trying to reveal vote that was not cast
        VoteNotExisting,

        /// Invalid time to release the locked stake
        InvalidTimeToRelease,

        /// Salt is too long
        SaltTooLong,

        /// Unstaking has been forbidden for the user (at least for now)
        UnstakingForbidden,
    }
}

impl<T: Trait<I>, I: Instance> PartialEq for Error<T, I> {
    fn eq(&self, other: &Self) -> bool {
        self.as_u8() == other.as_u8()
    }
}

impl<T: Trait<I>, I: Instance> From<BadOrigin> for Error<T, I> {
    fn from(_error: BadOrigin) -> Self {
        Error::<T, I>::BadOrigin
    }
}

/////////////////// Module definition and implementation ///////////////////////

decl_module! {
    pub struct Module<T: Trait<I>, I: Instance> for enum Call where origin: T::Origin {
        /// Predefined errors
        type Error = Error<T, I>;

        /// Setup events
        fn deposit_event() = default;

        /////////////////// Lifetime ///////////////////////////////////////////

        // No origin so this is a priviledged call
        fn on_finalize(now: T::BlockNumber) {
            Self::try_progress_stage(now);
        }

        /////////////////// User actions ///////////////////////////////////////

        /// Cast a sealed vote in the referendum.
        #[weight = 10_000_000]
        pub fn vote(origin, commitment: T::Hash, stake: Balance<T, I>) -> Result<(), Error<T, I>> {
            // ensure action can be started
            let account_id = EnsureChecks::<T, I>::can_vote(origin, &stake)?;

            //
            // == MUTATION SAFE ==
            //

            // start revealing phase - it can return error when stake fails to lock
            Mutations::<T, I>::vote(&account_id, &commitment, &stake)?;

            // emit event
            Self::deposit_event(RawEvent::VoteCast(account_id, commitment, stake));

            Ok(())
        }

        /// Reveal a sealed vote in the referendum.
        #[weight = 10_000_000]
        pub fn reveal_vote(origin, salt: Vec<u8>, vote_option_index: u64) -> Result<(), Error<T, I>> {
            let (stage_data, account_id, cast_vote) = EnsureChecks::<T, I>::can_reveal_vote::<Self>(origin, &salt, &vote_option_index)?;

            //
            // == MUTATION SAFE ==
            //

            // reveal the vote - it can return error when stake fails to unlock
            Mutations::<T, I>::reveal_vote(stage_data, &account_id, &vote_option_index, cast_vote)?;

            // emit event
            Self::deposit_event(RawEvent::VoteRevealed(account_id, vote_option_index));

            Ok(())
        }


        /// Release a locked stake.
        #[weight = 10_000_000]
        pub fn release_stake(origin) -> Result<(), Error<T, I>> {
            let account_id = EnsureChecks::<T, I>::can_release_stake(origin)?;

            //
            // == MUTATION SAFE ==
            //

            // reveal the vote - it can return error when stake fails to unlock
            Mutations::<T, I>::release_stake(&account_id);

            // emit event
            Self::deposit_event(RawEvent::StakeReleased(account_id));

            Ok(())
        }
    }
}

/////////////////// Inner logic ////////////////////////////////////////////////

impl<T: Trait<I>, I: Instance> Module<T, I> {
    /// Checkout expire of referendum stage.
    fn try_progress_stage(now: T::BlockNumber) {
        match Stage::<T, I>::get() {
            ReferendumStage::Inactive => (),
            ReferendumStage::Voting(stage_data) => {
                if now == stage_data.started + T::VoteStageDuration::get() {
                    Self::end_voting_period(stage_data);
                }
            }
            ReferendumStage::Revealing(stage_data) => {
                if now == stage_data.started + T::RevealStageDuration::get() {
                    Self::end_reveal_period(stage_data);
                }
            }
        }
    }

    /// Finish voting and start ravealing.
    fn end_voting_period(stage_data: EzReferendumStageVoting<T>) {
        // start revealing phase
        Mutations::<T, I>::start_revealing_period(stage_data);

        // emit event
        Self::deposit_event(RawEvent::RevealingStageStarted());
    }

    /// Conclude the referendum.
    fn end_reveal_period(stage_data: EzReferendumStageRevealing<T, I>) {
        // conclude referendum
        let (winners, all_options_results) = Mutations::<T, I>::conclude_referendum(stage_data);

        // let runtime know about referendum results
        T::process_results(&winners, &all_options_results);

        // emit event
        Self::deposit_event(RawEvent::ReferendumFinished(winners, all_options_results));
    }
}

/////////////////// ReferendumManager //////////////////////////////////////////

impl<T: Trait<I>, I: Instance> ReferendumManager<T, I> for Module<T, I> {
    /// Start new referendum run.
    fn start_referendum(
        origin: T::Origin,
        extra_winning_target_count: u64,
    ) -> Result<(), Error<T, I>> {
        let winning_target_count = extra_winning_target_count + 1;

        // ensure action can be started
        EnsureChecks::<T, I>::can_start_referendum(origin)?;

        //
        // == MUTATION SAFE ==
        //

        // update state
        Mutations::<T, I>::start_voting_period(&winning_target_count);

        // emit event
        Self::deposit_event(RawEvent::ReferendumStarted(winning_target_count));

        Ok(())
    }

    /// Calculate commitment for a vote.
    fn calculate_commitment(
        account_id: &<T as system::Trait>::AccountId,
        salt: &[u8],
        cycle_id: &u64,
        vote_option_index: &u64,
    ) -> T::Hash {
        let mut payload = account_id.encode();
        let mut mut_option_index = vote_option_index.encode();
        let mut mut_salt = salt.encode(); //.to_vec();
        let mut mut_cycle_id = cycle_id.encode(); //.to_vec();

        payload.append(&mut mut_option_index);
        payload.append(&mut mut_salt);
        payload.append(&mut mut_cycle_id);

        <T::Hashing as sp_runtime::traits::Hash>::hash(&payload)
    }
}

/////////////////// Mutations //////////////////////////////////////////////////

struct Mutations<T: Trait<I>, I: Instance> {
    _dummy: PhantomData<(T, I)>, // 0-sized data meant only to bound generic parameters
}

impl<T: Trait<I>, I: Instance> Mutations<T, I> {
    /// Change the referendum stage from inactive to voting stage.
    fn start_voting_period(winning_target_count: &u64) {
        // change referendum state
        Stage::<T, I>::put(ReferendumStage::Voting(ReferendumStageVoting::<
            T::BlockNumber,
        > {
            started: <system::Module<T>>::block_number(),
            winning_target_count: *winning_target_count,
        }));
    }

    /// Change the referendum stage from inactive to the voting stage.
    fn start_revealing_period(old_stage: EzReferendumStageVoting<T>) {
        // change referendum state
        Stage::<T, I>::put(ReferendumStage::Revealing(EzReferendumStageRevealing::<
            T,
            I,
        > {
            started: <system::Module<T>>::block_number(),
            winning_target_count: old_stage.winning_target_count,
            intermediate_winners: vec![],
            intermediate_results: BTreeMap::new(),
        }));
    }

    /// Conclude referendum, count votes, and select the winners.
    //fn conclude_referendum(revealing_stage: EzReferendumStageRevealing<T, I>) -> Vec<OptionResult<T::VotePower>> {
    fn conclude_referendum(
        revealing_stage: EzReferendumStageRevealing<T, I>,
    ) -> ConcludeResult<T, I> {
        // reset referendum state
        Self::reset_referendum();

        // return winning option
        (
            revealing_stage.intermediate_winners,
            revealing_stage.intermediate_results,
        )
    }

    /// Change the referendum stage from revealing to the inactive stage.
    fn reset_referendum() {
        Stage::<T, I>::put(ReferendumStage::Inactive);
        CurrentCycleId::<I>::put(CurrentCycleId::<I>::get() + 1);
    }

    /// Cast a user's sealed vote for the current referendum cycle.
    fn vote(
        account_id: &<T as system::Trait>::AccountId,
        commitment: &T::Hash,
        stake: &Balance<T, I>,
    ) -> Result<(), Error<T, I>> {
        // lock stake amount
        T::Currency::set_lock(
            T::LockId::get(),
            account_id,
            *stake,
            WithdrawReason::Transfer.into(),
        );

        // store vote
        Votes::<T, I>::insert(
            account_id,
            CastVote {
                commitment: *commitment,
                stake: *stake,
                cycle_id: CurrentCycleId::<I>::get(),
                vote_for: None,
            },
        );

        Ok(())
    }

    /// Reveal user's vote target and check the commitment proof.
    fn reveal_vote(
        stage_data: EzReferendumStageRevealing<T, I>,
        account_id: &<T as system::Trait>::AccountId,
        option_index: &u64,
        cast_vote: EzCastVote<T, I>,
    ) -> Result<(), Error<T, I>> {
        /// Moves winner to new position in winners list. Expects `target_index` to be always smaller or equal to `current_index`.
        fn move_winner<T: Trait<I>, I: Instance>(
            current_winners: &[OptionResult<T::VotePower>],
            current_index: usize,
            target_index: usize,
            new_vote_power: T::VotePower,
        ) -> Vec<OptionResult<T::VotePower>> {
            let tmp = [OptionResult {
                vote_power: new_vote_power,
                ..current_winners[current_index].clone()
            }];

            if current_index == target_index {
                return [
                    &current_winners[0..target_index],
                    &tmp[..],
                    &current_winners[target_index + 1..],
                ]
                .concat();
            }

            [
                &current_winners[0..target_index],
                &tmp[..],
                &current_winners[target_index..current_index],
                &current_winners[current_index + 1..current_winners.len()],
            ]
            .concat()
        }

        /// Tries to insert option to the winners list
        fn try_winner_insert<T: Trait<I>, I: Instance>(
            option_result: &OptionResult<T::VotePower>,
            current_winners: &[OptionResult<T::VotePower>],
            winning_target_count: u64,
        ) -> Option<Vec<OptionResult<T::VotePower>>> {
            let current_winners_count = current_winners.len();

            // find where should the vote be inserted into winners list
            let mut insert_index: usize = current_winners_count; // set initial index higher than last winner's index
            for (index, value) in current_winners.iter().enumerate() {
                if option_result.vote_power > value.vote_power {
                    insert_index = index;
                    break;
                }
            }

            // no need to insert?
            if insert_index >= winning_target_count as usize {
                return None;
            }

            // check if option is already somewhere in list
            let mut already_existing_index: Option<usize> = None;
            for (index, value) in current_winners.iter().enumerate() {
                if option_result.option_index == value.option_index {
                    already_existing_index = Some(index);
                    break;
                }
            }

            // option is already in the list and only needs to change it's position?
            if let Some(current_index) = already_existing_index {
                return Some(move_winner::<T, I>(
                    current_winners,
                    current_index,
                    insert_index,
                    option_result.vote_power,
                ));
            }

            let tmp = [option_result.clone()];

            // are we appending at the end of list?
            if insert_index >= current_winners_count {
                return Some([&current_winners, &tmp[..]].concat());
            }

            // insert into middle of list
            Some(
                [
                    &current_winners[0..insert_index],
                    &tmp[..],
                    &current_winners[insert_index..current_winners_count],
                ]
                .concat()[0..winning_target_count as usize]
                    .to_vec(),
            )
        }

        // prepare new values
        let vote_power = T::caclulate_vote_power(&account_id, &cast_vote.stake);
        let new_option_total = vote_power
            + match stage_data.intermediate_results.get(option_index) {
                Some(value) => *value,
                None => 0.into(),
            };
        let option_result = OptionResult {
            option_index: *option_index,
            vote_power: new_option_total,
        };
        let new_winners = match try_winner_insert::<T, I>(
            &option_result,
            &stage_data.intermediate_winners,
            stage_data.winning_target_count,
        ) {
            Some(tmp_winners) => tmp_winners,
            None => stage_data.intermediate_winners.clone(),
        };

        let mut intermediate_results = stage_data.intermediate_results;
        intermediate_results.insert(*option_index, new_option_total);
        let new_stage_data = ReferendumStageRevealing {
            intermediate_winners: new_winners,
            intermediate_results,
            ..stage_data
        };

        // store revealed vote
        Stage::<T, I>::mutate(|stage| *stage = ReferendumStage::Revealing(new_stage_data));

        // remove user commitment to prevent repeated revealing
        Votes::<T, I>::mutate(account_id, |vote| (*vote).vote_for = Some(*option_index));

        Ok(())
    }

    /// Release stake associated to the user's last vote.
    fn release_stake(account_id: &<T as system::Trait>::AccountId) {
        // lock stake amount
        T::Currency::remove_lock(T::LockId::get(), account_id);

        // remove vote record
        Votes::<T, I>::remove(account_id);
    }
}

/////////////////// Ensure checks //////////////////////////////////////////////

struct EnsureChecks<T: Trait<I>, I: Instance> {
    _dummy: PhantomData<(T, I)>, // 0-sized data meant only to bound generic parameters
}

impl<T: Trait<I>, I: Instance> EnsureChecks<T, I> {
    /////////////////// Common checks //////////////////////////////////////////

    fn ensure_regular_user(origin: T::Origin) -> Result<T::AccountId, Error<T, I>> {
        let account_id = ensure_signed(origin)?;

        Ok(account_id)
    }

    /////////////////// Action checks //////////////////////////////////////////

    fn can_start_referendum(origin: T::Origin) -> Result<(), Error<T, I>> {
        T::ManagerOrigin::ensure_origin(origin)?;

        // ensure referendum is not already running
        match Stage::<T, I>::get() {
            ReferendumStage::Inactive => Ok(()),
            _ => Err(Error::ReferendumAlreadyRunning),
        }?;

        Ok(())
    }

    fn can_vote(origin: T::Origin, stake: &Balance<T, I>) -> Result<T::AccountId, Error<T, I>> {
        // ensure superuser requested action
        let account_id = Self::ensure_regular_user(origin)?;

        let stage = Stage::<T, I>::get();

        // ensure referendum is running
        match stage {
            ReferendumStage::Voting(_) => (),
            _ => return Err(Error::ReferendumNotRunning),
        };

        // ensure stake is enough for voting
        if stake < &T::MinimumStake::get() {
            return Err(Error::InsufficientStake);
        }

        // ensure account can lock the stake
        if T::Currency::total_balance(&account_id) < *stake {
            return Err(Error::InsufficientBalanceToStakeCurrency);
        }

        Ok(account_id)
    }

    fn can_reveal_vote<R: ReferendumManager<T, I>>(
        origin: T::Origin,
        salt: &[u8],
        vote_option_index: &u64,
    ) -> Result<CanRevealResult<T, I>, Error<T, I>> {
        let cycle_id = CurrentCycleId::<I>::get();

        // ensure superuser requested action
        let account_id = Self::ensure_regular_user(origin)?;

        let stage = Stage::<T, I>::get();

        // ensure referendum is running
        let stage_data = match stage {
            ReferendumStage::Revealing(tmp_stage_data) => tmp_stage_data,
            _ => return Err(Error::RevealingNotInProgress),
        };

        let cast_vote = Self::ensure_vote_exists(&account_id)?;

        if !T::is_valid_option_id(vote_option_index) {
            return Err(Error::InvalidVote);
        }

        // ensure vote was cast for the running referendum
        if cycle_id != cast_vote.cycle_id {
            return Err(Error::InvalidVote);
        }

        // ensure salt is not too long
        if salt.len() as u64 > T::MaxSaltLength::get() {
            return Err(Error::SaltTooLong);
        }

        // ensure commitment corresponds to salt and vote option
        let commitment = R::calculate_commitment(&account_id, salt, &cycle_id, vote_option_index);
        if commitment != cast_vote.commitment {
            return Err(Error::InvalidReveal);
        }

        Ok((stage_data, account_id, cast_vote))
    }

    fn can_release_stake(origin: T::Origin) -> Result<T::AccountId, Error<T, I>> {
        let cycle_id = CurrentCycleId::<I>::get();

        // ensure superuser requested action
        let account_id = Self::ensure_regular_user(origin)?;

        let cast_vote = Self::ensure_vote_exists(&account_id)?;

        if !T::can_unstake(&cast_vote) {
            return Err(Error::UnstakingForbidden);
        }

        // enable stake release in current cycle only during voting stage
        if cycle_id == cast_vote.cycle_id {
            match Stage::<T, I>::get() {
                ReferendumStage::Voting(_) => Ok(()),
                _ => Err(Error::InvalidTimeToRelease),
            }?;
        }

        // eliminate possibility of unexpected cycle_id
        if cycle_id < cast_vote.cycle_id {
            return Err(Error::InvalidTimeToRelease);
        }

        Ok(account_id)
    }

    fn ensure_vote_exists(account_id: &T::AccountId) -> Result<EzCastVote<T, I>, Error<T, I>> {
        // ensure there is some vote with locked stake
        if !Votes::<T, I>::contains_key(account_id) {
            return Err(Error::VoteNotExisting);
        }

        let cast_vote = Votes::<T, I>::get(account_id);

        Ok(cast_vote)
    }
}<|MERGE_RESOLUTION|>--- conflicted
+++ resolved
@@ -54,22 +54,17 @@
 /// Representation for revealing stage state.
 #[derive(Encode, Decode, PartialEq, Eq, Debug, Default)]
 pub struct ReferendumStageRevealing<BlockNumber, VotePower> {
-<<<<<<< HEAD
-    pub started: BlockNumber, // block in which referendum started
-    pub intermediate_results: Vec<VotePower>, // votes that options have recieved at a given time
-=======
-    started: BlockNumber,      // block in which referendum started
+    pub started: BlockNumber,      // block in which referendum started
     winning_target_count: u64, // target number of winners
     intermediate_winners: Vec<OptionResult<VotePower>>, // intermediate winning options
     //intermediate_results: HashMap<u64, VotePower>, // votes that options have recieved at a given time
-    intermediate_results: BTreeMap<u64, VotePower>, // votes that options have recieved at a given time
+    pub intermediate_results: BTreeMap<u64, VotePower>, // votes that options have recieved at a given time
 }
 
 #[derive(Encode, Decode, PartialEq, Eq, Debug, Default, Clone)]
 pub struct OptionResult<VotePower> {
     option_index: u64,
     vote_power: VotePower,
->>>>>>> 7f4b7611
 }
 
 /// Vote cast in referendum. Vote target is concealed until user reveals commitment's proof.
