--- conflicted
+++ resolved
@@ -78,10 +78,6 @@
 pub type EzReferendumStageVoting<T> = ReferendumStageVoting<<T as system::Trait>::BlockNumber>;
 pub type EzReferendumStageRevealing<T, I> =
     ReferendumStageRevealing<<T as system::Trait>::BlockNumber, <T as Trait<I>>::VotePower>;
-<<<<<<< HEAD
-pub type EzReferendumResult<T, I> = ReferendumResult<u64, <T as Trait<I>>::VotePower>;
-=======
->>>>>>> 00a6b1d4
 
 // types aliases for check functions return values
 pub type CanRevealResult<T, I> = (
