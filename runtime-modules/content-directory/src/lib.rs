--- conflicted
+++ resolved
@@ -1105,14 +1105,9 @@
                         &new_property_value_references_with_same_owner_flag_set,
                     ) {
 
-<<<<<<< HEAD
                         // Create wrapper structure from provided entity_property_values_updated
                         // and their corresponding Class properties
-                        let values_for_updated_properties = ValuesForExistingProperties::from(
-=======
-                        // Create wrapper structure from provided entity_property_values_updated and their corresponding Class properties
                         let updated_values_for_existing_properties = ValuesForExistingProperties::from(
->>>>>>> 96b8d42c
                             &class_properties, &entity_property_values_updated
                         );
 
@@ -1574,27 +1569,17 @@
                 .get_involved_entities()
                 .map(|involved_entities| involved_entities[index_in_property_vector as usize]);
 
-<<<<<<< HEAD
             let involved_entity_and_side_effect = if let Some(involved_entity_id) = involved_entity_id {
-=======
-            // Decrease reference counter of involved entity (if some)
-            if let Some(involved_entity_id) = involved_entity_id {
->>>>>>> 96b8d42c
+                // Decrease reference counter of involved entity (if some)
                 let same_controller_status = property.property_type.same_controller_status();
                 let rc_delta = EntityReferenceCounterSideEffect::atomic(same_controller_status, DeltaMode::Decrement);
 
-<<<<<<< HEAD
-                // Update InboundReferenceCounter of involved entity, based on previously calculated ReferenceCounterSideEffect
+                // Update InboundReferenceCounter of involved entity, based on previously calculated rc_delta
                 Self::update_entity_rc(&involved_entity_id, &rc_delta);
                 Some((involved_entity_id, rc_delta))
             } else {
                 None
             };
-=======
-                // Update InboundReferenceCounter of involved entity, based on previously calculated rc_delta
-                Self::update_entity_rc(involved_entity_id, rc_delta);
-            }
->>>>>>> 96b8d42c
 
             // Remove value at in_class_schema_property_id in property value vector
             let property_value_vector_updated = Self::remove_at_index_in_property_vector(
@@ -2046,11 +2031,7 @@
     }
 
     /// Used to update entity_property_values with parameters provided.
-<<<<<<< HEAD
-    /// Returns `Some(BTreeMap<PropertyId, PropertyValue<T>>)` if update performed and `None` otherwise
-=======
     /// Returns updated `entity_property_values`, if update performed
->>>>>>> 96b8d42c
     pub fn make_updated_property_value_references_with_same_owner_flag_set(
         unused_property_id_references_with_same_owner_flag_set: BTreeSet<PropertyId>,
         entity_property_values: &BTreeMap<PropertyId, PropertyValue<T>>,
