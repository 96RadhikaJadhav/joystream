--- conflicted
+++ resolved
@@ -57,9 +57,6 @@
 }
 
 #[test]
-<<<<<<< HEAD
-fn add_opening_succeeds() {
-=======
 fn add_opening_fails_with_incorrect_unstaking_periods() {
     build_test_externalities().execute_with(|| {
         HireLeadFixture::default().hire_lead();
@@ -94,8 +91,7 @@
 }
 
 #[test]
-fn add_worker_opening_succeeds() {
->>>>>>> 893543b3
+fn add_opening_succeeds() {
     build_test_externalities().execute_with(|| {
         HireLeadFixture::default().hire_lead();
 
