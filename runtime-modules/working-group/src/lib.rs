--- conflicted
+++ resolved
@@ -57,13 +57,8 @@
 use rstd::prelude::*;
 use rstd::vec::Vec;
 use sr_primitives::traits::{Bounded, One, Zero};
-<<<<<<< HEAD
-use srml_support::traits::{Currency, ExistenceRequirement, Imbalance, WithdrawReasons};
-use srml_support::{decl_event, decl_module, decl_storage, ensure, print};
-=======
 use srml_support::traits::{Currency, ExistenceRequirement, Get, Imbalance, WithdrawReasons};
 use srml_support::{decl_event, decl_module, decl_storage, ensure, print, StorageValue};
->>>>>>> 953bb067
 use system::{ensure_root, ensure_signed};
 
 use crate::types::ExitInitiationOrigin;
@@ -353,12 +348,9 @@
         /// Predefined errors
         type Error = Error;
 
-<<<<<<< HEAD
-=======
         /// Exports const -  max simultaneous active worker number.
         const MaxWorkerNumberLimit: u32 = T::MaxWorkerNumberLimit::get();
 
->>>>>>> 953bb067
         // ****************** Roles lifecycle **********************
 
         /// Update the associated role account of the active worker/lead.
@@ -788,8 +780,6 @@
 
             Self::ensure_origin_for_opening_type(origin, opening.opening_type)?;
 
-<<<<<<< HEAD
-=======
             let potential_worker_number =
                 Self::active_worker_count() + (successful_application_ids.len() as u32);
 
@@ -798,7 +788,6 @@
                 Error::MaxActiveWorkerNumberExceeded
             );
 
->>>>>>> 953bb067
             // Cannot hire a lead when another leader exists.
             if matches!(opening.opening_type, OpeningType::Leader) {
                 ensure!(!<CurrentLead<T,I>>::exists(), Error::CannotHireLeaderWhenLeaderExists);
@@ -1486,10 +1475,7 @@
 
                 // Store a worker
                 <WorkerById<T, I>>::insert(new_worker_id, worker);
-<<<<<<< HEAD
-=======
                 Self::increase_active_worker_counter();
->>>>>>> 953bb067
 
                 // Update next worker id
                 <NextWorkerId<T, I>>::mutate(|id| *id += <WorkerId<T> as One>::one());
@@ -1504,8 +1490,6 @@
 
         application_id_to_worker_id
     }
-<<<<<<< HEAD
-=======
 
     // Increases active worker counter (saturating).
     fn increase_active_worker_counter() {
@@ -1518,5 +1502,4 @@
         let next_active_worker_count_value = Self::active_worker_count().saturating_sub(1);
         <ActiveWorkerCount<I>>::put(next_active_worker_count_value);
     }
->>>>>>> 953bb067
 }