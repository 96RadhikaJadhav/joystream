--- conflicted
+++ resolved
@@ -281,281 +281,6 @@
 }
 
 #[test]
-<<<<<<< HEAD
-fn create_content_working_group_mint_capacity_proposal_fails_with_invalid_parameters() {
-    initial_test_ext().execute_with(|| {
-        increase_total_balance_issuance_using_account_id(1, 500000);
-
-        assert_eq!(
-            ProposalCodex::create_set_content_working_group_mint_capacity_proposal(
-                RawOrigin::Signed(1).into(),
-                1,
-                b"title".to_vec(),
-                b"body".to_vec(),
-                Some(<BalanceOf<Test>>::from(50000u32)),
-                (crate::CONTENT_WORKING_GROUP_MINT_CAPACITY_MAX_VALUE + 1) as u64,
-                None,
-            ),
-            Err(Error::<Test>::InvalidContentWorkingGroupMintCapacity.into())
-        );
-    });
-}
-
-#[test]
-fn create_set_content_working_group_mint_capacity_proposal_common_checks_succeed() {
-    initial_test_ext().execute_with(|| {
-        increase_total_balance_issuance(500000);
-
-        let proposal_fixture = ProposalTestFixture {
-            insufficient_rights_call: || {
-                ProposalCodex::create_set_content_working_group_mint_capacity_proposal(
-=======
-fn create_set_election_parameters_proposal_common_checks_succeed() {
-    initial_test_ext().execute_with(|| {
-        increase_total_balance_issuance_using_account_id(1, 500000);
-
-        let proposal_fixture = ProposalTestFixture {
-            insufficient_rights_call: || {
-                ProposalCodex::create_set_election_parameters_proposal(
->>>>>>> 37d097d1
-                    RawOrigin::None.into(),
-                    1,
-                    b"title".to_vec(),
-                    b"body".to_vec(),
-                    None,
-<<<<<<< HEAD
-                    0,
-                    None,
-                )
-            },
-            empty_stake_call: || {
-                ProposalCodex::create_set_content_working_group_mint_capacity_proposal(
-=======
-                    get_valid_election_parameters(),
-                )
-            },
-            empty_stake_call: || {
-                ProposalCodex::create_set_election_parameters_proposal(
->>>>>>> 37d097d1
-                    RawOrigin::Signed(1).into(),
-                    1,
-                    b"title".to_vec(),
-                    b"body".to_vec(),
-                    None,
-<<<<<<< HEAD
-                    0,
-                    None,
-                )
-            },
-            invalid_stake_call: || {
-                ProposalCodex::create_set_content_working_group_mint_capacity_proposal(
-=======
-                    get_valid_election_parameters(),
-                )
-            },
-            invalid_stake_call: || {
-                ProposalCodex::create_set_election_parameters_proposal(
->>>>>>> 37d097d1
-                    RawOrigin::Signed(1).into(),
-                    1,
-                    b"title".to_vec(),
-                    b"body".to_vec(),
-<<<<<<< HEAD
-                    Some(<BalanceOf<Test>>::from(5000u32)),
-                    0,
-                    None,
-                )
-            },
-            successful_call: || {
-                ProposalCodex::create_set_content_working_group_mint_capacity_proposal(
-=======
-                    Some(<BalanceOf<Test>>::from(50000u32)),
-                    get_valid_election_parameters(),
-                )
-            },
-            successful_call: || {
-                ProposalCodex::create_set_election_parameters_proposal(
->>>>>>> 37d097d1
-                    RawOrigin::Signed(1).into(),
-                    1,
-                    b"title".to_vec(),
-                    b"body".to_vec(),
-<<<<<<< HEAD
-                    Some(<BalanceOf<Test>>::from(50000u32)),
-                    10,
-                    None,
-                )
-            },
-            proposal_parameters: crate::proposal_types::parameters::set_content_working_group_mint_capacity_proposal::<Test>(),
-            proposal_details: ProposalDetails::SetContentWorkingGroupMintCapacity(10),
-=======
-                    Some(<BalanceOf<Test>>::from(200_000_u32)),
-                    get_valid_election_parameters(),
-                )
-            },
-            proposal_parameters:
-                crate::proposal_types::parameters::set_election_parameters_proposal::<Test>(),
-            proposal_details: ProposalDetails::SetElectionParameters(
-                get_valid_election_parameters(),
-            ),
->>>>>>> 37d097d1
-        };
-        proposal_fixture.check_all();
-    });
-}
-
-<<<<<<< HEAD
-=======
-fn assert_failed_election_parameters_call(
-    election_parameters: ElectionParameters<u64, u64>,
-    error: DispatchError,
-) {
-    assert_eq!(
-        ProposalCodex::create_set_election_parameters_proposal(
-            RawOrigin::Signed(1).into(),
-            1,
-            b"title".to_vec(),
-            b"body".to_vec(),
-            Some(<BalanceOf<Test>>::from(3750u32)),
-            election_parameters,
-        ),
-        Err(error)
-    );
-}
-
-fn get_valid_election_parameters() -> ElectionParameters<u64, u64> {
-    ElectionParameters {
-        announcing_period: 14400,
-        voting_period: 14400,
-        revealing_period: 14400,
-        council_size: 4,
-        candidacy_limit: 25,
-        new_term_duration: 14400,
-        min_council_stake: 1,
-        min_voting_stake: 1,
-    }
-}
-
-#[test]
-fn create_set_election_parameters_call_fails_with_incorrect_parameters() {
-    initial_test_ext().execute_with(|| {
-        increase_total_balance_issuance_using_account_id(1, 500000);
-
-        let mut election_parameters = get_valid_election_parameters();
-        election_parameters.council_size = 2;
-        assert_failed_election_parameters_call(
-            election_parameters,
-            Error::<Test>::InvalidCouncilElectionParameterCouncilSize.into(),
-        );
-
-        election_parameters.council_size = 21;
-        assert_failed_election_parameters_call(
-            election_parameters,
-            Error::<Test>::InvalidCouncilElectionParameterCouncilSize.into(),
-        );
-
-        election_parameters = get_valid_election_parameters();
-        election_parameters.candidacy_limit = 22;
-        assert_failed_election_parameters_call(
-            election_parameters,
-            Error::<Test>::InvalidCouncilElectionParameterCandidacyLimit.into(),
-        );
-
-        election_parameters = get_valid_election_parameters();
-        election_parameters.candidacy_limit = 122;
-        assert_failed_election_parameters_call(
-            election_parameters,
-            Error::<Test>::InvalidCouncilElectionParameterCandidacyLimit.into(),
-        );
-
-        election_parameters = get_valid_election_parameters();
-        election_parameters.min_voting_stake = 0;
-        assert_failed_election_parameters_call(
-            election_parameters,
-            Error::<Test>::InvalidCouncilElectionParameterMinVotingStake.into(),
-        );
-
-        election_parameters = get_valid_election_parameters();
-        election_parameters.min_voting_stake = 200000;
-        assert_failed_election_parameters_call(
-            election_parameters,
-            Error::<Test>::InvalidCouncilElectionParameterMinVotingStake.into(),
-        );
-
-        election_parameters = get_valid_election_parameters();
-        election_parameters.new_term_duration = 10000;
-        assert_failed_election_parameters_call(
-            election_parameters,
-            Error::<Test>::InvalidCouncilElectionParameterNewTermDuration.into(),
-        );
-
-        election_parameters = get_valid_election_parameters();
-        election_parameters.new_term_duration = 500000;
-        assert_failed_election_parameters_call(
-            election_parameters,
-            Error::<Test>::InvalidCouncilElectionParameterNewTermDuration.into(),
-        );
-
-        election_parameters = get_valid_election_parameters();
-        election_parameters.min_council_stake = 0;
-        assert_failed_election_parameters_call(
-            election_parameters,
-            Error::<Test>::InvalidCouncilElectionParameterMinCouncilStake.into(),
-        );
-
-        election_parameters = get_valid_election_parameters();
-        election_parameters.min_council_stake = 200000;
-        assert_failed_election_parameters_call(
-            election_parameters,
-            Error::<Test>::InvalidCouncilElectionParameterMinCouncilStake.into(),
-        );
-
-        election_parameters = get_valid_election_parameters();
-        election_parameters.voting_period = 10000;
-        assert_failed_election_parameters_call(
-            election_parameters,
-            Error::<Test>::InvalidCouncilElectionParameterVotingPeriod.into(),
-        );
-
-        election_parameters = get_valid_election_parameters();
-        election_parameters.voting_period = 50000;
-        assert_failed_election_parameters_call(
-            election_parameters,
-            Error::<Test>::InvalidCouncilElectionParameterVotingPeriod.into(),
-        );
-
-        election_parameters = get_valid_election_parameters();
-        election_parameters.revealing_period = 10000;
-        assert_failed_election_parameters_call(
-            election_parameters,
-            Error::<Test>::InvalidCouncilElectionParameterRevealingPeriod.into(),
-        );
-
-        election_parameters = get_valid_election_parameters();
-        election_parameters.revealing_period = 50000;
-        assert_failed_election_parameters_call(
-            election_parameters,
-            Error::<Test>::InvalidCouncilElectionParameterRevealingPeriod.into(),
-        );
-
-        election_parameters = get_valid_election_parameters();
-        election_parameters.announcing_period = 10000;
-        assert_failed_election_parameters_call(
-            election_parameters,
-            Error::<Test>::InvalidCouncilElectionParameterAnnouncingPeriod.into(),
-        );
-
-        election_parameters = get_valid_election_parameters();
-        election_parameters.announcing_period = 50000;
-        assert_failed_election_parameters_call(
-            election_parameters,
-            Error::<Test>::InvalidCouncilElectionParameterAnnouncingPeriod.into(),
-        );
-    });
-}
-
->>>>>>> 37d097d1
-#[test]
 fn create_spending_proposal_common_checks_succeed() {
     initial_test_ext().execute_with(|| {
         increase_total_balance_issuance(500000);
@@ -652,93 +377,6 @@
 }
 
 #[test]
-<<<<<<< HEAD
-fn create_set_lead_proposal_fails_with_proposed_councilor() {
-    initial_test_ext().execute_with(|| {
-        increase_total_balance_issuance_using_account_id(1, 500000);
-
-        let lead_account_id = 20;
-        <governance::council::Module<Test>>::set_council(
-            RawOrigin::Root.into(),
-            vec![lead_account_id],
-        )
-        .unwrap();
-
-        assert_eq!(
-            ProposalCodex::create_set_lead_proposal(
-                RawOrigin::Signed(1).into(),
-                1,
-                b"title".to_vec(),
-                b"body".to_vec(),
-                Some(<BalanceOf<Test>>::from(1250u32)),
-                Some((20, lead_account_id)),
-                None,
-            ),
-            Err(Error::<Test>::InvalidSetLeadParameterCannotBeCouncilor.into())
-        );
-    });
-}
-
-#[test]
-fn create_set_lead_proposal_common_checks_succeed() {
-    initial_test_ext().execute_with(|| {
-        increase_total_balance_issuance(500000);
-
-        let proposal_fixture = ProposalTestFixture {
-            insufficient_rights_call: || {
-                ProposalCodex::create_set_lead_proposal(
-                    RawOrigin::None.into(),
-                    1,
-                    b"title".to_vec(),
-                    b"body".to_vec(),
-                    None,
-                    Some((20, 10)),
-                    None,
-                )
-            },
-            empty_stake_call: || {
-                ProposalCodex::create_set_lead_proposal(
-                    RawOrigin::Signed(1).into(),
-                    1,
-                    b"title".to_vec(),
-                    b"body".to_vec(),
-                    None,
-                    Some((20, 10)),
-                    None,
-                )
-            },
-            invalid_stake_call: || {
-                ProposalCodex::create_set_lead_proposal(
-                    RawOrigin::Signed(1).into(),
-                    1,
-                    b"title".to_vec(),
-                    b"body".to_vec(),
-                    Some(<BalanceOf<Test>>::from(5000u32)),
-                    Some((20, 10)),
-                    None,
-                )
-            },
-            successful_call: || {
-                ProposalCodex::create_set_lead_proposal(
-                    RawOrigin::Signed(1).into(),
-                    1,
-                    b"title".to_vec(),
-                    b"body".to_vec(),
-                    Some(<BalanceOf<Test>>::from(50000u32)),
-                    Some((20, 10)),
-                    None,
-                )
-            },
-            proposal_parameters: crate::proposal_types::parameters::set_lead_proposal::<Test>(),
-            proposal_details: ProposalDetails::SetLead(Some((20, 10))),
-        };
-        proposal_fixture.check_all();
-    });
-}
-
-#[test]
-=======
->>>>>>> 37d097d1
 fn create_set_validator_count_proposal_common_checks_succeed() {
     initial_test_ext().execute_with(|| {
         increase_total_balance_issuance_using_account_id(1, 500000);
@@ -863,31 +501,6 @@
             p.text_proposal_grace_period as u64
         );
         assert_eq!(
-<<<<<<< HEAD
-            <SetContentWorkingGroupMintCapacityProposalVotingPeriod<Test>>::get(),
-            p.set_content_working_group_mint_capacity_proposal_voting_period as u64
-        );
-        assert_eq!(
-            <SetContentWorkingGroupMintCapacityProposalGracePeriod<Test>>::get(),
-            p.set_content_working_group_mint_capacity_proposal_grace_period as u64
-        );
-        assert_eq!(
-            <SetLeadProposalVotingPeriod<Test>>::get(),
-            p.set_lead_proposal_voting_period as u64
-        );
-        assert_eq!(
-            <SetLeadProposalGracePeriod<Test>>::get(),
-            p.set_lead_proposal_grace_period as u64
-=======
-            <SetElectionParametersProposalVotingPeriod<Test>>::get(),
-            p.set_election_parameters_proposal_voting_period as u64
-        );
-        assert_eq!(
-            <SetElectionParametersProposalGracePeriod<Test>>::get(),
-            p.set_election_parameters_proposal_grace_period as u64
->>>>>>> 37d097d1
-        );
-        assert_eq!(
             <SpendingProposalVotingPeriod<Test>>::get(),
             p.spending_proposal_voting_period as u64
         );
@@ -1064,12 +677,8 @@
                     b"body".to_vec(),
                     None,
                     opening_id,
-<<<<<<< HEAD
-                    WorkingGroup::Storage,
-                    None,
-=======
-                    working_group
->>>>>>> 37d097d1
+                    working_group,
+ 					None,
                 )
             },
             empty_stake_call: || {
@@ -1080,12 +689,8 @@
                     b"body".to_vec(),
                     None,
                     opening_id,
-<<<<<<< HEAD
-                    WorkingGroup::Storage,
-                    None,
-=======
-                    working_group
->>>>>>> 37d097d1
+                    working_group,
+ 					None,
                 )
             },
             invalid_stake_call: || {
@@ -1096,12 +701,8 @@
                     b"body".to_vec(),
                     Some(<BalanceOf<Test>>::from(5000u32)),
                     opening_id,
-<<<<<<< HEAD
-                    WorkingGroup::Storage,
-                    None,
-=======
-                    working_group
->>>>>>> 37d097d1
+                    working_group,
+ 					None,
                 )
             },
             successful_call: || {
@@ -1112,12 +713,8 @@
                     b"body".to_vec(),
                     Some(<BalanceOf<Test>>::from(25000u32)),
                     opening_id,
-<<<<<<< HEAD
-                    WorkingGroup::Storage,
-                    None,
-=======
-                    working_group
->>>>>>> 37d097d1
+                    working_group,
+ 					None,
                 )
             },
             proposal_parameters: crate::proposal_types::parameters::begin_review_working_group_leader_applications_proposal::<
@@ -1229,12 +826,8 @@
                 b"body".to_vec(),
                 Some(<BalanceOf<Test>>::from(50000u32)),
                 (crate::WORKING_GROUP_MINT_CAPACITY_MAX_VALUE + 1) as u64,
-<<<<<<< HEAD
-                WorkingGroup::Storage,
-                None,
-=======
                 working_group,
->>>>>>> 37d097d1
+                None,
             ),
             Err(Error::<Test>::InvalidWorkingGroupMintCapacity.into())
         );
@@ -1264,12 +857,8 @@
                     b"body".to_vec(),
                     None,
                     0,
-<<<<<<< HEAD
-                    WorkingGroup::Storage,
-                    None,
-=======
-                    working_group,
->>>>>>> 37d097d1
+                    working_group,
+                    None,
                 )
             },
             empty_stake_call: || {
@@ -1280,12 +869,8 @@
                     b"body".to_vec(),
                     None,
                     0,
-<<<<<<< HEAD
-                    WorkingGroup::Storage,
-                    None,
-=======
-                    working_group,
->>>>>>> 37d097d1
+                    working_group,
+                    None,
                 )
             },
             invalid_stake_call: || {
@@ -1296,12 +881,8 @@
                     b"body".to_vec(),
                     Some(<BalanceOf<Test>>::from(5000u32)),
                     0,
-<<<<<<< HEAD
-                    WorkingGroup::Storage,
-                    None,
-=======
-                    working_group,
->>>>>>> 37d097d1
+                    working_group,
+                    None,
                 )
             },
             successful_call: || {
@@ -1312,12 +893,8 @@
                     b"body".to_vec(),
                     Some(<BalanceOf<Test>>::from(50000u32)),
                     10,
-<<<<<<< HEAD
-                    WorkingGroup::Storage,
-                    None,
-=======
-                    working_group,
->>>>>>> 37d097d1
+                    working_group,
+                    None,
                 )
             },
             proposal_parameters:
@@ -1353,12 +930,8 @@
                     None,
                     0,
                     10,
-<<<<<<< HEAD
-                    WorkingGroup::Storage,
-                    None,
-=======
-                    working_group,
->>>>>>> 37d097d1
+                    working_group,
+                    None,
                 )
             },
             empty_stake_call: || {
@@ -1370,12 +943,8 @@
                     None,
                     0,
                     10,
-<<<<<<< HEAD
-                    WorkingGroup::Storage,
-                    None,
-=======
-                    working_group,
->>>>>>> 37d097d1
+                    working_group,
+                    None,
                 )
             },
             invalid_stake_call: || {
@@ -1387,12 +956,8 @@
                     Some(<BalanceOf<Test>>::from(5000u32)),
                     0,
                     10,
-<<<<<<< HEAD
-                    WorkingGroup::Storage,
-                    None,
-=======
-                    working_group,
->>>>>>> 37d097d1
+                    working_group,
+                    None,
                 )
             },
             successful_call: || {
@@ -1404,12 +969,8 @@
                     Some(<BalanceOf<Test>>::from(50000u32)),
                     10,
                     10,
-<<<<<<< HEAD
-                    WorkingGroup::Storage,
-                    None,
-=======
-                    working_group,
->>>>>>> 37d097d1
+                    working_group,
+                    None,
                 )
             },
             proposal_parameters:
@@ -1449,13 +1010,8 @@
                     b"body".to_vec(),
                     None,
                     0,
-                    10,
-<<<<<<< HEAD
-                    WorkingGroup::Storage,
-                    None,
-=======
-                    working_group,
->>>>>>> 37d097d1
+                    10,                    working_group,
+ 					None,
                 )
             },
             empty_stake_call: || {
@@ -1467,12 +1023,8 @@
                     None,
                     0,
                     10,
-<<<<<<< HEAD
-                    WorkingGroup::Storage,
-                    None,
-=======
-                    working_group,
->>>>>>> 37d097d1
+                    working_group,
+ 					None,
                 )
             },
             invalid_stake_call: || {
@@ -1484,12 +1036,8 @@
                     Some(<BalanceOf<Test>>::from(5000u32)),
                     0,
                     10,
-<<<<<<< HEAD
-                    WorkingGroup::Storage,
-                    None,
-=======
-                    working_group,
->>>>>>> 37d097d1
+                    working_group,
+ 					None,
                 )
             },
             successful_call: || {
@@ -1501,12 +1049,8 @@
                     Some(<BalanceOf<Test>>::from(50000u32)),
                     10,
                     10,
-<<<<<<< HEAD
-                    WorkingGroup::Storage,
-                    None,
-=======
-                    working_group,
->>>>>>> 37d097d1
+                    working_group,
+ 					None,
                 )
             },
             proposal_parameters:
@@ -1551,12 +1095,8 @@
                 Some(<BalanceOf<Test>>::from(50000u32)),
                 10,
                 0,
-<<<<<<< HEAD
-                WorkingGroup::Storage,
-                None,
-=======
                 working_group,
->>>>>>> 37d097d1
+                None,
             ),
             Err(Error::<Test>::SlashingStakeIsZero.into())
         );
@@ -1591,12 +1131,8 @@
                 Some(<BalanceOf<Test>>::from(50000u32)),
                 10,
                 0,
-<<<<<<< HEAD
-                WorkingGroup::Storage,
-                None,
-=======
                 working_group,
->>>>>>> 37d097d1
+                None,
             ),
             Err(Error::<Test>::DecreasingStakeIsZero.into())
         );
@@ -1625,12 +1161,8 @@
                     None,
                     0,
                     10,
-<<<<<<< HEAD
-                    WorkingGroup::Storage,
-                    None,
-=======
-                    working_group,
->>>>>>> 37d097d1
+                    working_group,
+                    None,
                 )
             },
             empty_stake_call: || {
@@ -1642,12 +1174,8 @@
                     None,
                     0,
                     10,
-<<<<<<< HEAD
-                    WorkingGroup::Storage,
-                    None,
-=======
-                    working_group,
->>>>>>> 37d097d1
+                    working_group,
+                    None,
                 )
             },
             invalid_stake_call: || {
@@ -1659,12 +1187,8 @@
                     Some(<BalanceOf<Test>>::from(5000u32)),
                     0,
                     10,
-<<<<<<< HEAD
-                    WorkingGroup::Storage,
-                    None,
-=======
-                    working_group,
->>>>>>> 37d097d1
+                    working_group,
+                    None,
                 )
             },
             successful_call: || {
@@ -1676,12 +1200,8 @@
                     Some(<BalanceOf<Test>>::from(50000u32)),
                     10,
                     10,
-<<<<<<< HEAD
-                    WorkingGroup::Storage,
-                    None,
-=======
-                    working_group,
->>>>>>> 37d097d1
+                    working_group,
+                    None,
                 )
             },
             proposal_parameters:
