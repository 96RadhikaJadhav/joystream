--- conflicted
+++ resolved
@@ -4,7 +4,6 @@
 
 import { SubmittableResult } from '@polkadot/api/SubmittableExtrinsic';
 import { SubmittableExtrinsic } from '@polkadot/api/promise/types';
-import { SubmittableResult } from '@polkadot/api/SubmittableExtrinsic';
 import { RpcMethod } from '@polkadot/jsonrpc/types';
 import { AccountId, Address } from '@polkadot/types';
 import { SignatureOptions } from '@polkadot/types/types';
@@ -26,20 +25,9 @@
 
 export type SignerCallback = (id: number, isSigned: boolean) => void;
 
-<<<<<<< HEAD
-export type TxCallbacks = {
-  onTxCancelled?: () => void,
-  onTxSent?: () => void,
-  onTxFailed?: (txResult: SubmittableResult) => void,
-  onTxSuccess?: (txResult: SubmittableResult) => void
-};
-
-export type QueueTx = AccountInfo & TxCallbacks & {
-=======
 export type TxCallback = (status: SubmittableResult) => void;
 
 export type QueueTx = AccountInfo & {
->>>>>>> fa9d4c36
   error?: Error,
   extrinsic?: SubmittableExtrinsic,
   id: number,
