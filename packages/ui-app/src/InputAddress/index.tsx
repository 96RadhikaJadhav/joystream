--- conflicted
+++ resolved
@@ -30,12 +30,8 @@
   isMultiple?: boolean,
   label?: string,
   onChange?: (value: string | null) => void,
-<<<<<<< HEAD
-  addresses?: KeyringSectionOptions,
-=======
   onChangeMulti?: (value: Array<string>) => void,
   options?: Array<KeyringSectionOption>,
->>>>>>> 96a75382
   optionsAll?: KeyringOptions,
   placeholder?: string,
   type?: KeyringOption$Type,
@@ -118,20 +114,9 @@
   }
 
   render () {
-<<<<<<< HEAD
-    const { className, defaultValue, hideAddress = false, isDisabled = false, isError, label, addresses, optionsAll, type = DEFAULT_TYPE, style, withLabel } = this.props;
-    const { value } = this.state;
-
-    if (addresses && optionsAll) {
-      optionsAll.address = addresses;
-    }
-
-    const hasOptions = optionsAll && Object.keys(optionsAll[type]).length !== 0;
-=======
     const { className, defaultValue, help, hideAddress = false, isDisabled = false, isError, isMultiple, label, options, optionsAll, placeholder, type = DEFAULT_TYPE, style, withLabel } = this.props;
     const { value } = this.state;
     const hasOptions = (options && options.length !== 0) || (optionsAll && Object.keys(optionsAll[type]).length !== 0);
->>>>>>> 96a75382
 
     if (!hasOptions && !isDisabled) {
       return null;
@@ -161,15 +146,11 @@
         isError={isError}
         isMultiple={isMultiple}
         label={label}
-<<<<<<< HEAD
-        onChange={this.onChange(me)}
-=======
         onChange={
           isMultiple
             ? this.onChangeMulti
             : this.onChange
         }
->>>>>>> 96a75382
         onSearch={this.onSearch}
         options={
           options
