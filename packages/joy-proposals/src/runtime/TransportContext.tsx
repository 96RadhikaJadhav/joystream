import React, { createContext, useContext } from "react";
import { ApiContext } from "@polkadot/react-api";
import { ApiProps } from "@polkadot/react-api/types";
import { SubstrateTransport } from "./transport.substrate";
import { MockTransport } from "./transport.mock";
import { Transport } from "./transport";

const TransportContext = createContext<Transport | null>(null);

export function MockProvider({ children }: { children: React.ReactChildren }) {
  return <TransportContext.Provider value={new MockTransport()}>{children}</TransportContext.Provider>;
}

<<<<<<< HEAD
export function SubstrateProvider({ children }) {
  const api: ApiProps = useContext(ApiContext);
  const transport = new SubstrateTransport(api);
=======
export function SubstrateProvider({ children }: { children: React.ReactChildren }) {
  let api: ApiProps = useContext(ApiContext);
  let transport = new SubstrateTransport(api);
>>>>>>> 6f8eb8b4

  return <TransportContext.Provider value={transport}>{children}</TransportContext.Provider>;
}

export function useTransport() {
  return useContext(TransportContext);
}<|MERGE_RESOLUTION|>--- conflicted
+++ resolved
@@ -11,15 +11,9 @@
   return <TransportContext.Provider value={new MockTransport()}>{children}</TransportContext.Provider>;
 }
 
-<<<<<<< HEAD
-export function SubstrateProvider({ children }) {
-  const api: ApiProps = useContext(ApiContext);
-  const transport = new SubstrateTransport(api);
-=======
 export function SubstrateProvider({ children }: { children: React.ReactChildren }) {
   let api: ApiProps = useContext(ApiContext);
   let transport = new SubstrateTransport(api);
->>>>>>> 6f8eb8b4
 
   return <TransportContext.Provider value={transport}>{children}</TransportContext.Provider>;
 }
