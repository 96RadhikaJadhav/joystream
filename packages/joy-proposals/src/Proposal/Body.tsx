import React from "react";
import { Card, Header, Item, Button, Icon, Message } from "semantic-ui-react";
import { ProposalType } from "../runtime/transport";
<<<<<<< HEAD
import { blake2AsHex } from "@polkadot/util-crypto";
import styled from "styled-components";
import AddressMini from "@polkadot/react-components/AddressMiniJoy";
=======
import { blake2AsHex } from '@polkadot/util-crypto';
import styled from 'styled-components';
import AddressMini from '@polkadot/react-components/AddressMiniJoy';
import TxButton from '@polkadot/joy-utils/TxButton';
import { ProposalId } from "@joystream/types/proposals";
import { MemberId } from "@joystream/types/members";
>>>>>>> 620639bd

type BodyProps = {
  title: string;
  description: string;
  params: any[];
  type: ProposalType;
  iAmProposer: boolean;
  proposalId: number | ProposalId;
  proposerId: number | MemberId;
  isCancellable: boolean;
  cancellationFee: number;
};

function ProposedAddress(props: { address: string }) {
  return (
    <AddressMini value={props.address} isShort={false} isPadded={false} withAddress={true} style={{ padding: 0 }} />
  );
}

// The methods for parsing params by Proposal type.
// They take the params as array and return { LABEL: VALUE } object.
const paramParsers: { [x in ProposalType]: (params: any[]) => { [key: string]: string | number | JSX.Element } } = {
  Text: ([content]) => ({
    Content: content
  }),
  RuntimeUpgrade: ([wasm]) => {
    const buffer: Buffer = Buffer.from(wasm.replace("0x", ""), "hex");
    return {
      "Blake2b256 hash of WASM code": blake2AsHex(buffer, 256),
      "File size": buffer.length + " bytes"
    };
  },
  SetElectionParameters: ([params]) => ({
    "Announcing period": params.announcingPeriod + " blocks",
    "Voting period": params.votingPeriod + " blocks",
    "Revealing period": params.revealingPeriod + " blocks",
    "Council size": params.councilSize + " members",
    "Candidacy limit": params.candidacyLimit + " members",
    "New term duration": params.newTermDuration + " blocks",
    "Min. council stake": params.minCouncilStake + " tJOY",
    "Min. voting stake": params.minVotingStake + " tJOY"
  }),
  Spending: ([amount, account]) => ({
    Amount: amount + " tJOY",
    Account: <ProposedAddress address={account} />
  }),
  SetLead: ([memberId, accountId]) => ({
    "Member id": memberId, // TODO: Link with avatar and handle?
    "Account id": <ProposedAddress address={accountId} />
  }),
  SetContentWorkingGroupMintCapacity: ([capacity]) => ({
    "Mint capacity": capacity + " tJOY"
  }),
  EvictStorageProvider: ([accountId]) => ({
    "Storage provider account": <ProposedAddress address={accountId} />
  }),
  SetValidatorCount: ([count]) => ({
    "Validator count": count
  }),
  SetStorageRoleParameters: ([params]) => ({
    "Min. stake": params.min_stake + " tJOY",
    "Min. actors": params.min_actors,
    "Max. actors": params.max_actors,
    Reward: params.reward + " tJOY",
    "Reward period": params.reward_period + " blocks",
    "Bonding period": params.bonding_period + " blocks",
    "Unbonding period": params.unbonding_period + " blocks",
    "Min. service period": params.min_service_period + " blocks",
    "Startup grace period": params.startup_grace_period + " blocks",
    "Entry request fee": params.entry_request_fee + " tJOY"
  })
};

const ProposalParam = styled.div`
  display: flex;
  font-weight: bold;
  margin-bottom: 0.5em;
  @media only screen and (max-width: 767px) {
    flex-direction: column;
  }
`;
const ProposalParamName = styled.div`
  min-width: ${(p: { longestParamName: number }) =>
    p.longestParamName > 20 ? "240px" : p.longestParamName > 15 ? "200px" : ""};
`;
const ProposalParamValue = styled.div`
  color: black;
  font-weight: bold;
  padding-left: 0.5rem;
`;

export default function Body({
  type,
  title,
  description,
  params = [],
  iAmProposer,
  proposalId,
  proposerId,
  isCancellable,
  cancellationFee
}: BodyProps) {
  const parseParams = paramParsers[type];
  const parsedParams = parseParams(params);
  const longestParamName: number = Object.keys(parsedParams).reduce((a, b) => (b.length > a ? b.length : a), 0);
  return (
    <Card fluid>
      <Card.Content>
        <Card.Header>
          <Header as="h1">{title}</Header>
        </Card.Header>
        <Card.Description>{description}</Card.Description>
        <Header as="h4">Parameters:</Header>
        <Item.Group style={{ textAlign: "left" }} relaxed>
<<<<<<< HEAD
          {Object.entries(parseParams(params)).map(([paramName, paramValue]) => (
=======
          { Object.entries(parseParams(params)).map(([paramName, paramValue]) => (
>>>>>>> 620639bd
            <ProposalParam key={paramName}>
              <ProposalParamName longestParamName={longestParamName}>{paramName}:</ProposalParamName>
              <ProposalParamValue>{paramValue}</ProposalParamValue>
            </ProposalParam>
          ))}
        </Item.Group>
        { iAmProposer && isCancellable && (<>
          <Message warning active>
            <Message.Content>
              <Message.Header>Proposal cancellation</Message.Header>
              <p style={{ margin: '0.5em 0', padding: '0' }}>
                You can only cancel your proposal while it's still in the Voting Period.
              </p>
              <p style={{ margin: '0.5em 0', padding: '0' }}>
                The cancellation fee for this type of proposal is: <b>{ cancellationFee || 'NONE' }</b>
              </p>
              <Button.Group color="red">
                <TxButton
                  params={ [ proposerId, proposalId ] }
                  tx={ "proposalsEngine.cancelProposal" }
                  onClick={ sendTx => { sendTx(); } }
                  className={'icon left labeled'}
                  >
                  <Icon name="cancel" inverted />
                  Withdraw proposal
                </TxButton>
              </Button.Group>
            </Message.Content>
          </Message>
          </>) }
      </Card.Content>
    </Card>
  );
}<|MERGE_RESOLUTION|>--- conflicted
+++ resolved
@@ -1,18 +1,12 @@
 import React from "react";
 import { Card, Header, Item, Button, Icon, Message } from "semantic-ui-react";
 import { ProposalType } from "../runtime/transport";
-<<<<<<< HEAD
-import { blake2AsHex } from "@polkadot/util-crypto";
-import styled from "styled-components";
-import AddressMini from "@polkadot/react-components/AddressMiniJoy";
-=======
 import { blake2AsHex } from '@polkadot/util-crypto';
 import styled from 'styled-components';
 import AddressMini from '@polkadot/react-components/AddressMiniJoy';
 import TxButton from '@polkadot/joy-utils/TxButton';
 import { ProposalId } from "@joystream/types/proposals";
 import { MemberId } from "@joystream/types/members";
->>>>>>> 620639bd
 
 type BodyProps = {
   title: string;
@@ -127,11 +121,9 @@
         <Card.Description>{description}</Card.Description>
         <Header as="h4">Parameters:</Header>
         <Item.Group style={{ textAlign: "left" }} relaxed>
-<<<<<<< HEAD
-          {Object.entries(parseParams(params)).map(([paramName, paramValue]) => (
-=======
+
           { Object.entries(parseParams(params)).map(([paramName, paramValue]) => (
->>>>>>> 620639bd
+
             <ProposalParam key={paramName}>
               <ProposalParamName longestParamName={longestParamName}>{paramName}:</ProposalParamName>
               <ProposalParamValue>{paramValue}</ProposalParamValue>
