--- conflicted
+++ resolved
@@ -3,10 +3,6 @@
 import { Dropdown, Label } from "semantic-ui-react";
 import { getFormErrorLabelsProps } from "./errorHandling";
 import * as Yup from "yup";
-<<<<<<< HEAD
-import LabelWithHelp from './LabelWithHelp';
-import { GenericProposalForm, GenericFormValues, genericFormDefaultOptions, DefaultOuterFormProps } from './GenericProposalForm';
-=======
 import {
   GenericProposalForm,
   GenericFormValues,
@@ -15,7 +11,6 @@
   genericFormDefaultValues
 } from './GenericProposalForm';
 import { FormField } from './FormFields';
->>>>>>> 6f8eb8b4
 
 import { withFormContainer } from "./FormContainer";
 import "./forms.css";
@@ -24,10 +19,6 @@
   workingGroupLead: any;
 }
 
-<<<<<<< HEAD
-type FromAdditionalProps = { members: any[] };
-type SetContentWorkingGroupsLeadFormProps = FormikProps<FormValues> & FromAdditionalProps;
-=======
 const defaultValues: FormValues = {
   ...genericFormDefaultValues,
   workingGroupLead: ''
@@ -35,7 +26,6 @@
 
 type FormAdditionalProps = { members: any[] };
 type SetContentWorkingGroupsLeadFormProps = FormikProps<FormValues> & FormAdditionalProps;
->>>>>>> 6f8eb8b4
 
 const SetContentWorkingGroupsLeadForm: React.FunctionComponent<SetContentWorkingGroupsLeadFormProps> = props => {
   const { handleChange, members, errors, touched, values } = props;
@@ -62,11 +52,7 @@
   );
 }
 
-<<<<<<< HEAD
-type OuterFormProps = DefaultOuterFormProps<FromAdditionalProps, FormValues>;
-=======
 type OuterFormProps = DefaultOuterFormProps<FormAdditionalProps, FormValues>;
->>>>>>> 6f8eb8b4
 
 export default withFormContainer<OuterFormProps, FormValues>({
   mapPropsToValues: (props:OuterFormProps) => ({
