import React, { useState } from "react";
import { FormikProps } from "formik";
import { Icon, Loader } from "semantic-ui-react";
import Dropzone from "react-dropzone";

enum Status {
  Accepted = "accepted",
  Rejected = "rejected",
  Active = "active",
  Parsing = "parsing",
  Default = "default"
}

const determineStatus = (
  acceptedFiles: File[],
  rejectedFiles: File[],
  error: string | undefined,
  isDragActive: boolean,
  parsing: boolean
): Status => {
  if (parsing) return Status.Parsing;
  if (error || rejectedFiles.length) return Status.Rejected;
  if (acceptedFiles.length) return Status.Accepted;
  if (isDragActive) return Status.Active;

  return Status.Default;
};

// Get color by status (imporant to use #FFFFFF format, so we can easily swicth the opacity!)
const getStatusColor = (status: Status): string => {
  switch (status) {
    case Status.Accepted:
      return "#00DBB0";
    case Status.Rejected:
      return "#FF3861";
    case Status.Active:
    case Status.Parsing:
      return "#000000";
    default:
      return "#333333";
  }
};

const dropdownDivStyle = (status: Status): React.CSSProperties => {
  const mainColor = getStatusColor(status);

  return {
<<<<<<< HEAD
    border: `1px solid ${mainColor + "30"}`,
    borderRadius: "3px",
    padding: "1.5em",
=======
    cursor: 'pointer',
    border: `1px solid ${ mainColor + '30' }`,
    borderRadius: '3px',
    padding: '1.5em',
>>>>>>> d89f6fd7
    color: mainColor,
    fontWeight: "bold",
    transition: "color 0.5s, border-color 0.5s"
  };
};

const dropdownIconStyle = (): React.CSSProperties => {
  return {
    marginRight: "0.5em",
    opacity: 0.5
  };
};

const innerSpanStyle = (): React.CSSProperties => {
  return {
    display: "flex",
    alignItems: "center"
  };
};

// Here we define a way of coverting the file into string for Formik purposes
// This may change depnding on how we decide to actually send the data
const parseFile = async (file: any): Promise<string> => {
  const text = await file.text();
  return text;
};

type FileDropdownProps<FormValuesT> = {
  error: string | undefined;
  name: keyof FormValuesT & string;
  setFieldValue: FormikProps<FormValuesT>["setFieldValue"];
  acceptedFormats: string | string[];
  defaultText: string;
};

export default function FileDropdown<ValuesT = {}>(props: FileDropdownProps<ValuesT>) {
  const [parsing, setParsing] = useState(false);
  const { error, name, setFieldValue, acceptedFormats, defaultText } = props;
  return (
    <Dropzone
      onDropAccepted={async acceptedFiles => {
        setParsing(true);
        const fileAsString: string = await parseFile(acceptedFiles[0]);
        setFieldValue(name, fileAsString, true);
        setParsing(false);
      }}
      multiple={false}
      accept={acceptedFormats}
<<<<<<< HEAD
    >
=======
      >
>>>>>>> d89f6fd7
      {({ getRootProps, getInputProps, acceptedFiles, rejectedFiles, isDragActive }) => {
        const status = determineStatus(acceptedFiles, rejectedFiles, error, isDragActive, parsing);
        return (
          <section>
            <div {...getRootProps({ style: dropdownDivStyle(status) })}>
              <input {...getInputProps()} />
              {
                <span style={innerSpanStyle()}>
                  <Icon name="cloud upload" size="huge" style={dropdownIconStyle()} />
                  <p>
                    {status === Status.Parsing && (
                      <>
                        <Loader style={{ marginRight: "0.5em" }} size="small" inline active /> Uploading...
                      </>
                    )}
                    {status === Status.Rejected && (
                      <>
                        {error || "This is not a correct file!"}
                        <br />
                      </>
                    )}
                    {status === Status.Accepted && (
                      <>
                        {`Current file: ${acceptedFiles[0].name}`}
                        <br />
                      </>
                    )}
                    {status !== Status.Parsing && defaultText}
                  </p>
                </span>
              }
            </div>
          </section>
        );
      }}
    </Dropzone>
  );
}<|MERGE_RESOLUTION|>--- conflicted
+++ resolved
@@ -45,16 +45,10 @@
   const mainColor = getStatusColor(status);
 
   return {
-<<<<<<< HEAD
+    cursor: "pointer",
     border: `1px solid ${mainColor + "30"}`,
     borderRadius: "3px",
     padding: "1.5em",
-=======
-    cursor: 'pointer',
-    border: `1px solid ${ mainColor + '30' }`,
-    borderRadius: '3px',
-    padding: '1.5em',
->>>>>>> d89f6fd7
     color: mainColor,
     fontWeight: "bold",
     transition: "color 0.5s, border-color 0.5s"
@@ -103,11 +97,7 @@
       }}
       multiple={false}
       accept={acceptedFormats}
-<<<<<<< HEAD
     >
-=======
-      >
->>>>>>> d89f6fd7
       {({ getRootProps, getInputProps, acceptedFiles, rejectedFiles, isDragActive }) => {
         const status = determineStatus(acceptedFiles, rejectedFiles, error, isDragActive, parsing);
         return (
