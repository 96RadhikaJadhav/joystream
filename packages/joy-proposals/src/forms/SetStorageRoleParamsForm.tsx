import React from "react";
import { FormikProps } from "formik";
import { Form, Divider } from "semantic-ui-react";
import { getFormErrorLabelsProps } from "./errorHandling";
import * as Yup from "yup";
import {
  GenericProposalForm,
  GenericFormValues,
  genericFormDefaultOptions,
  DefaultOuterFormProps,
  genericFormDefaultValues
<<<<<<< HEAD
} from './GenericProposalForm';
import { InputFormField } from './FormFields';
=======
} from "./GenericProposalForm";
import FormField from "./FormField";
>>>>>>> 6d6c8d1b
import { withFormContainer } from "./FormContainer";
import "./forms.css";

// All of those are strings, because that's how those values are beeing passed from inputs
type FormValues = GenericFormValues & {
  storageProviderCount: string;
  storageProviderReward: string;
  storageProviderStakingLimit: string;
};

const defaultValues: FormValues = {
  ...genericFormDefaultValues,
  storageProviderCount: "",
  storageProviderReward: "",
  storageProviderStakingLimit: ""
};

type FormAdditionalProps = {};
type SetStorageRoleParamsFormProps = FormikProps<FormValues> & FormAdditionalProps;

const SetStorageRoleParamsForm: React.FunctionComponent<SetStorageRoleParamsFormProps> = props => {
  const { handleChange, errors, touched, values } = props;
  const errorLabelsProps = getFormErrorLabelsProps<FormValues>(errors, touched);
  return (
<<<<<<< HEAD
    <GenericProposalForm {...props}>
        <Divider horizontal>Parameters</Divider>
        <Form.Group widths="equal" style={{ marginBottom: "8rem" }}>
          <InputFormField
            label="Providers Count"
            help="The proposed maximum number of active Storage Providers"
            onChange={handleChange}
            name="storageProviderCount"
            placeholder="10"
            error={errorLabelsProps.storageProviderCount}
            value={values.storageProviderCount}/>
          <InputFormField
            label="Provider Reward"
            help="The proposed reward for Storage Providers (every x blocks)"
            onChange={handleChange}
            name="storageProviderReward"
            placeholder="50"
            error={errorLabelsProps.storageProviderReward}
            unit={'tJOY'}
            value={values.storageProviderReward}/>
          <InputFormField
            label="Staking Limit"
            help="The minimum stake for Storage Providers"
            onChange={handleChange}
            name="storageProviderStakingLimit"
            placeholder="1500"
            error={errorLabelsProps.storageProviderStakingLimit}
            unit={'tJOY'}
            value={values.storageProviderStakingLimit}/>
        </Form.Group>
=======
    <GenericProposalForm {...passProps}>
      <Divider horizontal>Parameters</Divider>
      <Form.Group widths="equal" style={{ marginBottom: "8rem" }}>
        <FormField
          label="Providers Count"
          help="The proposed maximum number of active Storage Providers"
          onChange={handleChange}
          name="storageProviderCount"
          placeholder="10"
          error={errorLabelsProps.storageProviderCount}
        />
        <FormField
          label="Provider Reward"
          help="The proposed reward for Storage Providers (every x blocks)"
          onChange={handleChange}
          name="storageProviderReward"
          placeholder="50"
          error={errorLabelsProps.storageProviderReward}
          unit={"tJOY"}
        />
        <FormField
          label="Staking Limit"
          help="The minimum stake for Storage Providers"
          onChange={handleChange}
          name="storageProviderStakingLimit"
          placeholder="1500"
          error={errorLabelsProps.storageProviderStakingLimit}
          unit={"tJOY"}
        />
      </Form.Group>
>>>>>>> 6d6c8d1b
    </GenericProposalForm>
  );
};

type OuterFormProps = DefaultOuterFormProps<FormAdditionalProps, FormValues>;

export default withFormContainer<OuterFormProps, FormValues>({
  mapPropsToValues: (props: OuterFormProps) => ({
    ...defaultValues,
    ...(props.initialData || {})
  }),
  validationSchema: Yup.object().shape({
    ...genericFormDefaultOptions.validationSchema,
    storageProviderCount: Yup.number().required("Enter the provider count"),
    storageProviderReward: Yup.number().required("Enter the reward"),
    storageProviderStakingLimit: Yup.number().required("Enter the provider staking limit")
  }),
  handleSubmit: genericFormDefaultOptions.handleSubmit,
  displayName: "SetStorageRoleParamsForm"
})(SetStorageRoleParamsForm);<|MERGE_RESOLUTION|>--- conflicted
+++ resolved
@@ -9,13 +9,8 @@
   genericFormDefaultOptions,
   DefaultOuterFormProps,
   genericFormDefaultValues
-<<<<<<< HEAD
-} from './GenericProposalForm';
-import { InputFormField } from './FormFields';
-=======
 } from "./GenericProposalForm";
 import FormField from "./FormField";
->>>>>>> 6d6c8d1b
 import { withFormContainer } from "./FormContainer";
 import "./forms.css";
 
@@ -40,38 +35,6 @@
   const { handleChange, errors, touched, values } = props;
   const errorLabelsProps = getFormErrorLabelsProps<FormValues>(errors, touched);
   return (
-<<<<<<< HEAD
-    <GenericProposalForm {...props}>
-        <Divider horizontal>Parameters</Divider>
-        <Form.Group widths="equal" style={{ marginBottom: "8rem" }}>
-          <InputFormField
-            label="Providers Count"
-            help="The proposed maximum number of active Storage Providers"
-            onChange={handleChange}
-            name="storageProviderCount"
-            placeholder="10"
-            error={errorLabelsProps.storageProviderCount}
-            value={values.storageProviderCount}/>
-          <InputFormField
-            label="Provider Reward"
-            help="The proposed reward for Storage Providers (every x blocks)"
-            onChange={handleChange}
-            name="storageProviderReward"
-            placeholder="50"
-            error={errorLabelsProps.storageProviderReward}
-            unit={'tJOY'}
-            value={values.storageProviderReward}/>
-          <InputFormField
-            label="Staking Limit"
-            help="The minimum stake for Storage Providers"
-            onChange={handleChange}
-            name="storageProviderStakingLimit"
-            placeholder="1500"
-            error={errorLabelsProps.storageProviderStakingLimit}
-            unit={'tJOY'}
-            value={values.storageProviderStakingLimit}/>
-        </Form.Group>
-=======
     <GenericProposalForm {...passProps}>
       <Divider horizontal>Parameters</Divider>
       <Form.Group widths="equal" style={{ marginBottom: "8rem" }}>
@@ -102,7 +65,6 @@
           unit={"tJOY"}
         />
       </Form.Group>
->>>>>>> 6d6c8d1b
     </GenericProposalForm>
   );
 };
