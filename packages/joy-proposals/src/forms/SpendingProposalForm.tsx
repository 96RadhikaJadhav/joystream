import React from "react";
import { FormikProps } from "formik";
import { getFormErrorLabelsProps } from "./errorHandling";
import * as Yup from "yup";
<<<<<<< HEAD
import { Dropdown, Label } from "semantic-ui-react";
import {
  GenericProposalForm,
  GenericFormValues,
  genericFormDefaultOptions,
  DefaultOuterFormProps,
  genericFormDefaultValues
} from './GenericProposalForm';
import { InputFormField, FormField } from './FormFields';
=======
import LabelWithHelp from "./LabelWithHelp";

>>>>>>> 6d6c8d1b
import { withFormContainer } from "./FormContainer";
import "./forms.css";

type FormValues = GenericFormValues & {
  destinationAccount: any,
  tokens: string,
};

const defaultValues:FormValues = {
  ...genericFormDefaultValues,
  destinationAccount: '',
  tokens: '',
}

type FormAdditionalProps = {
  destinationAccounts: any[]
};
type SpendingProposalProps = FormikProps<FormValues> & FormAdditionalProps;


const SpendingProposalForm: React.FunctionComponent<SpendingProposalProps> = props => {
  const { handleChange, destinationAccounts, errors, touched, values } = props;
  const errorLabelsProps = getFormErrorLabelsProps<FormValues>(errors, touched);
  return (
<<<<<<< HEAD
    <GenericProposalForm {...props}>
        <InputFormField
          label="Amount of tokens"
          help="The amount of tokens you propose to spend"
          onChange={handleChange}
          className="tokens"
          name="tokens"
          placeholder="100"
          error={errorLabelsProps.tokens}
          unit={'tJOY'}
          value={ values.tokens }
          />
        <FormField
          error={errorLabelsProps.destinationAccount}
          label="Destination account"
          help="The account you propose to send the tokens into">
=======
    <div className="Forms">
      <Form className="proposal-form" onSubmit={handleSubmit}>
        <Form.Field error={Boolean(errorLabelsProps.title)}>
          <LabelWithHelp text="Title" help="The title of your proposal" />
          <Form.Input
            onChange={handleChange}
            name="title"
            placeholder="Title for your awesome proposal..."
            error={errorLabelsProps.title}
          />
        </Form.Field>
        <Form.Field error={Boolean(errorLabelsProps.rationale)}>
          <LabelWithHelp text="Rationale" help="The rationale behind your proposal" />
          <Form.TextArea
            onChange={handleChange}
            name="rationale"
            placeholder="This proposal is awesome because..."
            error={errorLabelsProps.rationale}
          />
        </Form.Field>
        <Form.Field error={Boolean(errorLabelsProps.tokens)}>
          <LabelWithHelp text="Amount of tokens" help="The amount of tokens you propose to spend" />
          <Form.Input
            style={{ display: "flex", alignItems: "center" }}
            onChange={handleChange}
            className="tokens"
            name="tokens"
            placeholder="100"
            error={errorLabelsProps.tokens}
          >
            <input />
            <div style={{ margin: "0 0 0 1rem" }}>tJOY</div>
          </Form.Input>
        </Form.Field>
        <Form.Field error={Boolean(errorLabelsProps.destinationAccount)}>
          <LabelWithHelp text="Destination account" help="The account you propose to send the tokens into" />
>>>>>>> 6d6c8d1b
          <Dropdown
            clearable
            name="destinationAccount"
            labeled
            placeholder="Select Destination Account"
            fluid
            selection
            options={destinationAccounts}
            onChange={handleChange}
            value={ values.destinationAccount }
          />
          {errorLabelsProps.destinationAccount && <Label {...errorLabelsProps.destinationAccount} prompt />}
        </FormField>

    </GenericProposalForm>
  );
}

type OuterFormProps = DefaultOuterFormProps<FormAdditionalProps, FormValues>;

export default withFormContainer<OuterFormProps, FormValues>({
  mapPropsToValues: (props:OuterFormProps) => ({
    ...defaultValues,
    ...(props.initialData || {})
  }),
  validationSchema: Yup.object().shape({
    ...genericFormDefaultOptions.validationSchema,
    tokens: Yup.number().required("You need to specify an amount of tokens."),
    destinationAccount: Yup.string().required("Select a destination account!")
  }),
<<<<<<< HEAD
  handleSubmit: genericFormDefaultOptions.handleSubmit,
=======
  handleSubmit: (values: FormValues, { setSubmitting }) => {
    setTimeout(() => {
      console.log(JSON.stringify(values, null, 2));
      setSubmitting(false);
    });
  },
>>>>>>> 6d6c8d1b
  displayName: "SpendingProposalsForm"
})(SpendingProposalForm);<|MERGE_RESOLUTION|>--- conflicted
+++ resolved
@@ -2,20 +2,8 @@
 import { FormikProps } from "formik";
 import { getFormErrorLabelsProps } from "./errorHandling";
 import * as Yup from "yup";
-<<<<<<< HEAD
-import { Dropdown, Label } from "semantic-ui-react";
-import {
-  GenericProposalForm,
-  GenericFormValues,
-  genericFormDefaultOptions,
-  DefaultOuterFormProps,
-  genericFormDefaultValues
-} from './GenericProposalForm';
-import { InputFormField, FormField } from './FormFields';
-=======
 import LabelWithHelp from "./LabelWithHelp";
 
->>>>>>> 6d6c8d1b
 import { withFormContainer } from "./FormContainer";
 import "./forms.css";
 
@@ -40,24 +28,6 @@
   const { handleChange, destinationAccounts, errors, touched, values } = props;
   const errorLabelsProps = getFormErrorLabelsProps<FormValues>(errors, touched);
   return (
-<<<<<<< HEAD
-    <GenericProposalForm {...props}>
-        <InputFormField
-          label="Amount of tokens"
-          help="The amount of tokens you propose to spend"
-          onChange={handleChange}
-          className="tokens"
-          name="tokens"
-          placeholder="100"
-          error={errorLabelsProps.tokens}
-          unit={'tJOY'}
-          value={ values.tokens }
-          />
-        <FormField
-          error={errorLabelsProps.destinationAccount}
-          label="Destination account"
-          help="The account you propose to send the tokens into">
-=======
     <div className="Forms">
       <Form className="proposal-form" onSubmit={handleSubmit}>
         <Form.Field error={Boolean(errorLabelsProps.title)}>
@@ -94,7 +64,6 @@
         </Form.Field>
         <Form.Field error={Boolean(errorLabelsProps.destinationAccount)}>
           <LabelWithHelp text="Destination account" help="The account you propose to send the tokens into" />
->>>>>>> 6d6c8d1b
           <Dropdown
             clearable
             name="destinationAccount"
@@ -125,15 +94,11 @@
     tokens: Yup.number().required("You need to specify an amount of tokens."),
     destinationAccount: Yup.string().required("Select a destination account!")
   }),
-<<<<<<< HEAD
-  handleSubmit: genericFormDefaultOptions.handleSubmit,
-=======
   handleSubmit: (values: FormValues, { setSubmitting }) => {
     setTimeout(() => {
       console.log(JSON.stringify(values, null, 2));
       setSubmitting(false);
     });
   },
->>>>>>> 6d6c8d1b
   displayName: "SpendingProposalsForm"
 })(SpendingProposalForm);