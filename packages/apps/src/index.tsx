// Copyright 2017-2019 @polkadot/apps authors & contributors
// This software may be modified and distributed under the terms
// of the Apache-2.0 license. See the LICENSE file for details.

<<<<<<< HEAD
import settings from '@polkadot/joy-settings/';
import '@polkadot/ui-app/i18n';
import '@polkadot/ui-app/styles';
=======
// import first, get the load done
import settings from '@polkadot/ui-settings';
>>>>>>> 6fb8916e

import 'semantic-ui-css/semantic.min.css';
import '@polkadot/react-components/i18n';

import queryString from 'query-string';
import React, { Suspense } from 'react';
import ReactDOM from 'react-dom';
import { HashRouter } from 'react-router-dom';
import store from 'store';
import { ThemeProvider } from 'styled-components';
import { getTypeRegistry } from '@polkadot/types';
import { Api } from '@polkadot/react-api';
import { QueueConsumer } from '@polkadot/react-components/Status/Context';
import Queue from '@polkadot/react-components/Status/Queue';

import Apps from './Apps';

const rootId = 'root';
const rootElement = document.getElementById(rootId);

// we split here so that both these forms are allowed
//  - http://localhost:3000/?rpc=wss://substrate-rpc.parity.io/#/explorer
//  - http://localhost:3000/#/explorer?rpc=wss://substrate-rpc.parity.io
const urlOptions = queryString.parse(location.href.split('?')[1]);
const wsEndpoint = urlOptions.rpc || process.env.WS_URL || settings.apiUrl;

if (Array.isArray(wsEndpoint)) {
  throw new Error('Invalid WS endpoint specified');
}

if (!rootElement) {
  throw new Error(`Unable to find element with id '${rootId}'`);
}

console.log('WS endpoint=', wsEndpoint);

try {
  require('@joystream/types/').registerJoystreamTypes();

  const types = store.get('types') || {};
  const names = Object.keys(types);

  if (names.length) {
    getTypeRegistry().register(types);
    console.log('Type registration:', names.join(', '));
  }
} catch (error) {
  console.error('Type registration failed', error);
}

const theme = {
  theme: settings.uiTheme
};

ReactDOM.render(
  <Suspense fallback='...'>
    <Queue>
      <QueueConsumer>
        {({ queuePayload, queueSetTxStatus }): React.ReactNode => (
          <Api
            queuePayload={queuePayload}
            queueSetTxStatus={queueSetTxStatus}
            url={wsEndpoint}
          >
            <HashRouter>
              <ThemeProvider theme={theme}>
                <Apps />
              </ThemeProvider>
            </HashRouter>
          </Api>
        )}
      </QueueConsumer>
    </Queue>
  </Suspense>,
  rootElement
);<|MERGE_RESOLUTION|>--- conflicted
+++ resolved
@@ -2,14 +2,8 @@
 // This software may be modified and distributed under the terms
 // of the Apache-2.0 license. See the LICENSE file for details.
 
-<<<<<<< HEAD
+// import first, get the load done
 import settings from '@polkadot/joy-settings/';
-import '@polkadot/ui-app/i18n';
-import '@polkadot/ui-app/styles';
-=======
-// import first, get the load done
-import settings from '@polkadot/ui-settings';
->>>>>>> 6fb8916e
 
 import 'semantic-ui-css/semantic.min.css';
 import '@polkadot/react-components/i18n';
