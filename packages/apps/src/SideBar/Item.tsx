// Copyright 2017-2019 @polkadot/apps authors & contributors
// This software may be modified and distributed under the terms
// of the Apache-2.0 license. See the LICENSE file for details.

import { ApiProps } from '@polkadot/react-api/types';
import { I18nProps } from '@polkadot/react-components/types';
import { SubjectInfo } from '@polkadot/ui-keyring/observable/types';
import { Route } from '@polkadot/apps-routing/types';
import { AccountId } from '@polkadot/types/interfaces';

import React, { useContext, useEffect, useState } from 'react';
import { NavLink } from 'react-router-dom';
import { ApiPromise } from '@polkadot/api';
import { Icon, Menu, Tooltip } from '@polkadot/react-components';
import accountObservable from '@polkadot/ui-keyring/observable/accounts';
import { ApiContext, withCalls, withMulti, withObservable } from '@polkadot/react-api';
import { isFunction } from '@polkadot/util';
import { Option } from '@polkadot/types';

import translate from '../translate';

import { queryToProp } from '@polkadot/joy-utils/index';
import { ElectionStage } from '@joystream/types/';
import { councilSidebarName } from '@polkadot/apps-routing/joy-election';


interface Props extends I18nProps {
  isCollapsed: boolean;
  onClick: () => void;
  allAccounts?: SubjectInfo;
  route: Route;
<<<<<<< HEAD
  sudoKey: string;
  electionStage: Option<ElectionStage>;
=======
  sudoKey?: AccountId;
>>>>>>> e26cf615
}

type Subtitle = {
  text: string,
  classes: string[]
};


const disabledLog: Map<string, string> = new Map();
const TOOLTIP_OFFSET = { right: -4 };

function logDisabled (route: string, message: string): void {
  if (!disabledLog.get(route)) {
    disabledLog.set(route, message);

    console.warn(`Disabling ${route}: ${message}`);
  }
}

<<<<<<< HEAD
function Item ({ allAccounts, route: { Modal, display: { isHidden, needsAccounts, needsApi, needsSudo }, i18n, icon, name }, t, isCollapsed, onClick, sudoKey, electionStage }: Props): React.ReactElement<Props> | null {
  const { api, isApiConnected, isApiReady } = useContext(ApiContext);

  const _getSubtitle = (name: string): Subtitle | undefined => {
    if (name === councilSidebarName) {
      if (electionStage && electionStage.isSome) {
        const classes: string[] = [];
        let text = 'No active election';
        if (electionStage.isSome) {
          const stageValue = electionStage.value as ElectionStage;
          const stageName = stageValue.type;
          text = `${stageName} stage`;
          classes.push(stageName);
        }
        return { text, classes };
      }
    }
    return undefined;
  }

  const _hasApi = (endpoint: string): boolean => {
    const [area, section, method] = endpoint.split('.');

    try {
      return isFunction((api as any)[area][section][method]);
    } catch (error) {
      return false;
    }
  };
  const _isVisible = (): boolean => {
    const hasAccounts = !!allAccounts && Object.keys(allAccounts).length !== 0;
    const hasSudo = !!allAccounts && Object.keys(allAccounts).some((address): boolean => address === sudoKey);

    if (isHidden) {
      return false;
    } else if (needsAccounts && !hasAccounts) {
      return false;
    } else if (!needsApi) {
      return true;
    } else if (!isApiReady || !isApiConnected) {
      return false;
    } else if (needsSudo) {
      if (!hasSudo) {
        logDisabled(name, 'Sudo key not available');
        return false;
      }
    }
=======
function hasEndpoint (api: ApiPromise, endpoint: string): boolean {
  const [area, section, method] = endpoint.split('.');

  try {
    return isFunction((api as any)[area][section][method]);
  } catch (error) {
    return false;
  }
}

function checkVisible (name: string, { api, isApiReady, isApiConnected }: ApiProps, hasAccounts: boolean, hasSudo: boolean, { isHidden, needsAccounts, needsApi, needsSudo }: Route['display']): boolean {
  if (isHidden) {
    return false;
  } else if (needsAccounts && !hasAccounts) {
    return false;
  } else if (!needsApi) {
    return true;
  } else if (!isApiReady || !isApiConnected) {
    return false;
  } else if (needsSudo && !hasSudo) {
    logDisabled(name, 'Sudo key not available');
    return false;
  }

  const notFound = needsApi.filter((endpoint: string | string[]): boolean => {
    const hasApi = Array.isArray(endpoint)
      ? endpoint.reduce((hasApi, endpoint): boolean => hasApi || hasEndpoint(api, endpoint), false)
      : hasEndpoint(api, endpoint);

    return !hasApi;
  });

  if (notFound.length !== 0) {
    logDisabled(name, `API not available: ${notFound}`);
  }

  return notFound.length === 0;
}
>>>>>>> e26cf615

function Item ({ allAccounts, route: { Modal, display, i18n, icon, name }, t, isCollapsed, onClick, sudoKey }: Props): React.ReactElement<Props> | null {
  const apiProps = useContext(ApiContext);
  const [hasAccounts, setHasAccounts] = useState(false);
  const [hasSudo, setHasSudo] = useState(false);
  const [isVisible, setIsVisible] = useState(false);

  useEffect((): void => {
    setHasAccounts(Object.keys(allAccounts || {}).length !== 0);
  }, [allAccounts]);

  useEffect((): void => {
    setHasSudo(!!sudoKey && Object.keys(allAccounts || {}).some((address): boolean => sudoKey.eq(address)));
  }, [allAccounts, sudoKey]);

  useEffect((): void => {
    setIsVisible(checkVisible(name, apiProps, hasAccounts, hasSudo, display));
  }, [apiProps, hasAccounts, hasSudo]);

  if (!isVisible) {
    return null;
  }

  const subtitle = _getSubtitle(name);

  const body = (
    <>
      <Icon name={icon} />
      <div className='text SidebarItem'>
            <div>{t(`sidebar.${name}`, i18n)}</div>
            {subtitle && <div className={`SidebarSubtitle ${subtitle.classes.join(' ')}`}>{subtitle.text}</div>}
      </div>
      <Tooltip
        offset={TOOLTIP_OFFSET}
        place='right'
        text={t(`sidebar.${name}`, i18n)}
        trigger={`nav-${name}`}
      />
    </>
  );

  return (
    <Menu.Item className='apps--SideBar-Item'>
      {Modal
        ? (
          <a
            className='apps--SideBar-Item-NavLink'
            data-for={`nav-${name}`}
            data-tip
            data-tip-disable={!isCollapsed}
            onClick={onClick}
          >
            {body}
          </a>
        )
        : (
          <NavLink
            activeClassName='apps--SideBar-Item-NavLink-active'
            className='apps--SideBar-Item-NavLink'
            data-for={`nav-${name}`}
            data-tip
            data-tip-disable={!isCollapsed}
            onClick={onClick}
            to={`/${name}`}
          >
            {body}
          </NavLink>
        )
      }
    </Menu.Item>
  );
}

export default withMulti(
  Item,
  translate,
  withCalls(queryToProp('query.councilElection.stage', { propName: 'electionStage' })),
  withCalls<Props>(
    ['query.sudo.key', { propName: 'sudoKey' }]
  ),
  withObservable(accountObservable.subject, { propName: 'allAccounts' })
);<|MERGE_RESOLUTION|>--- conflicted
+++ resolved
@@ -29,12 +29,8 @@
   onClick: () => void;
   allAccounts?: SubjectInfo;
   route: Route;
-<<<<<<< HEAD
-  sudoKey: string;
   electionStage: Option<ElectionStage>;
-=======
   sudoKey?: AccountId;
->>>>>>> e26cf615
 }
 
 type Subtitle = {
@@ -54,55 +50,6 @@
   }
 }
 
-<<<<<<< HEAD
-function Item ({ allAccounts, route: { Modal, display: { isHidden, needsAccounts, needsApi, needsSudo }, i18n, icon, name }, t, isCollapsed, onClick, sudoKey, electionStage }: Props): React.ReactElement<Props> | null {
-  const { api, isApiConnected, isApiReady } = useContext(ApiContext);
-
-  const _getSubtitle = (name: string): Subtitle | undefined => {
-    if (name === councilSidebarName) {
-      if (electionStage && electionStage.isSome) {
-        const classes: string[] = [];
-        let text = 'No active election';
-        if (electionStage.isSome) {
-          const stageValue = electionStage.value as ElectionStage;
-          const stageName = stageValue.type;
-          text = `${stageName} stage`;
-          classes.push(stageName);
-        }
-        return { text, classes };
-      }
-    }
-    return undefined;
-  }
-
-  const _hasApi = (endpoint: string): boolean => {
-    const [area, section, method] = endpoint.split('.');
-
-    try {
-      return isFunction((api as any)[area][section][method]);
-    } catch (error) {
-      return false;
-    }
-  };
-  const _isVisible = (): boolean => {
-    const hasAccounts = !!allAccounts && Object.keys(allAccounts).length !== 0;
-    const hasSudo = !!allAccounts && Object.keys(allAccounts).some((address): boolean => address === sudoKey);
-
-    if (isHidden) {
-      return false;
-    } else if (needsAccounts && !hasAccounts) {
-      return false;
-    } else if (!needsApi) {
-      return true;
-    } else if (!isApiReady || !isApiConnected) {
-      return false;
-    } else if (needsSudo) {
-      if (!hasSudo) {
-        logDisabled(name, 'Sudo key not available');
-        return false;
-      }
-    }
-=======
 function hasEndpoint (api: ApiPromise, endpoint: string): boolean {
   const [area, section, method] = endpoint.split('.');
 
@@ -141,9 +88,8 @@
 
   return notFound.length === 0;
 }
->>>>>>> e26cf615
 
-function Item ({ allAccounts, route: { Modal, display, i18n, icon, name }, t, isCollapsed, onClick, sudoKey }: Props): React.ReactElement<Props> | null {
+function Item ({ allAccounts, route: { Modal, display, i18n, icon, name }, t, isCollapsed, onClick, sudoKey, electionStage }: Props): React.ReactElement<Props> | null {
   const apiProps = useContext(ApiContext);
   const [hasAccounts, setHasAccounts] = useState(false);
   const [hasSudo, setHasSudo] = useState(false);
@@ -163,6 +109,23 @@
 
   if (!isVisible) {
     return null;
+  }
+
+  const _getSubtitle = (name: string): Subtitle | undefined => {
+    if (name === councilSidebarName) {
+      if (electionStage && electionStage.isSome) {
+        const classes: string[] = [];
+        let text = 'No active election';
+        if (electionStage.isSome) {
+          const stageValue = electionStage.value as ElectionStage;
+          const stageName = stageValue.type;
+          text = `${stageName} stage`;
+          classes.push(stageName);
+        }
+        return { text, classes };
+      }
+    }
+    return undefined;
   }
 
   const subtitle = _getSubtitle(name);
