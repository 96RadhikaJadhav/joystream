{
  "name": "@polkadot/ui-keyring",
  "version": "0.19.34",
  "main": "index.js",
  "repository": "https://github.com/polkadot-js/apps.git",
  "author": "Jaco Greeff <jacogr@gmail.com>",
  "maintainers": [
    "Jaco Greeff <jacogr@gmail.com>"
  ],
  "contributors": [],
  "license": "ISC",
  "dependencies": {
<<<<<<< HEAD
    "@babel/runtime": "^7.0.0-rc.1",
    "@polkadot/ui-react": "^0.19.33",
=======
    "@babel/runtime": "^7.0.0-beta.51",
    "@polkadot/ui-react": "^0.19.34",
>>>>>>> e6b04cbb
    "@polkadot/util-keyring": "^0.28.2",
    "store": "^2.0.12"
  },
  "peerDependencies": {
    "react": "^16.4.1",
    "semantic-ui-react": "^0.80.0"
  }
}<|MERGE_RESOLUTION|>--- conflicted
+++ resolved
@@ -10,13 +10,8 @@
   "contributors": [],
   "license": "ISC",
   "dependencies": {
-<<<<<<< HEAD
     "@babel/runtime": "^7.0.0-rc.1",
-    "@polkadot/ui-react": "^0.19.33",
-=======
-    "@babel/runtime": "^7.0.0-beta.51",
     "@polkadot/ui-react": "^0.19.34",
->>>>>>> e6b04cbb
     "@polkadot/util-keyring": "^0.28.2",
     "store": "^2.0.12"
   },
