{
  "name": "@joystream/types",
  "version": "0.1.8",
  "description": "Joystream types for Substrate modules",
  "main": "lib/index.js",
  "scripts": {
<<<<<<< HEAD
=======
    "prepublish": "npm run build",
>>>>>>> 7ab9f2c9
    "build": "tsc --build tsconfig.json"
  },
  "author": "Joystream contributors",
  "maintainers": [],
  "dependencies": {
    "@polkadot/types": "=0.77.1"
  },
  "directories": {
    "lib": "lib"
  },
  "devDependencies": {
    "typescript": "^3.4.5"
  },
<<<<<<< HEAD
=======
  "engines": {
    "node": ">=10.0"
  },
  "publishConfig": {
    "access": "public",
    "registry": "https://registry.npmjs.org"
  },
>>>>>>> 7ab9f2c9
  "repository": {
    "type": "git",
    "url": "git+https://github.com/Joystream/apps.git"
  },
  "keywords": [
    "substrate",
    "joystream",
    "runtime"
  ],
  "license": "Apache-2.0",
  "bugs": {
    "url": "https://github.com/Joystream/apps/issues"
  },
  "homepage": "https://github.com/Joystream/packages/joy-types/README.md"
}<|MERGE_RESOLUTION|>--- conflicted
+++ resolved
@@ -4,10 +4,7 @@
   "description": "Joystream types for Substrate modules",
   "main": "lib/index.js",
   "scripts": {
-<<<<<<< HEAD
-=======
     "prepublish": "npm run build",
->>>>>>> 7ab9f2c9
     "build": "tsc --build tsconfig.json"
   },
   "author": "Joystream contributors",
@@ -21,8 +18,6 @@
   "devDependencies": {
     "typescript": "^3.4.5"
   },
-<<<<<<< HEAD
-=======
   "engines": {
     "node": ">=10.0"
   },
@@ -30,7 +25,6 @@
     "access": "public",
     "registry": "https://registry.npmjs.org"
   },
->>>>>>> 7ab9f2c9
   "repository": {
     "type": "git",
     "url": "git+https://github.com/Joystream/apps.git"
